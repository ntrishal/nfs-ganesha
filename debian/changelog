<<<<<<< HEAD
gpfs.nfs-ganesha (2.5.3-ibm028.00) xenial; urgency=medium

  * gpfs.nfs-ganesha 2.5.3-ibm028.00

 -- Malahal Naineni <malahal@us.ibm.com>  Mon, 25 Sep 2018 04:48:22 -0500
=======
gpfs.nfs-ganesha (2.5.3-ibm028.01) xenial; urgency=medium

  * gpfs.nfs-ganesha 2.5.3-ibm028.01

 -- Malahal Naineni <malahal@us.ibm.com>  wed, 31 Oct 2018 04:48:22 -0500
>>>>>>> 7fdaf956

nfs-ganesha (2.5.0-ibm007) xenial; urgency=medium

  * nfs-ganesha 2.5.0-ibm007.00

 -- Malahal Naineni <malahal@us.ibm.com>  Thu, 11 May 2017 04:48:22 -0500

nfs-ganesha (2.5.0-ibm005) xenial; urgency=medium

  * nfs-ganesha 2.5.0-ibm005.00

 -- swen <swen@vnet.ibm.com>  Wed, 03 May 2017 14:08:15 +0100
<|MERGE_RESOLUTION|>--- conflicted
+++ resolved
@@ -1,16 +1,8 @@
-<<<<<<< HEAD
-gpfs.nfs-ganesha (2.5.3-ibm028.00) xenial; urgency=medium
-
-  * gpfs.nfs-ganesha 2.5.3-ibm028.00
-
- -- Malahal Naineni <malahal@us.ibm.com>  Mon, 25 Sep 2018 04:48:22 -0500
-=======
 gpfs.nfs-ganesha (2.5.3-ibm028.01) xenial; urgency=medium
 
   * gpfs.nfs-ganesha 2.5.3-ibm028.01
 
  -- Malahal Naineni <malahal@us.ibm.com>  wed, 31 Oct 2018 04:48:22 -0500
->>>>>>> 7fdaf956
 
 nfs-ganesha (2.5.0-ibm007) xenial; urgency=medium
 
