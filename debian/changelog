--- conflicted
+++ resolved
@@ -1,13 +1,5 @@
-<<<<<<< HEAD
-gpfs.nfs-ganesha (2.7.5-ibm050.14) xenial; urgency=medium
-
-  * gpfs.nfs-ganesha 2.7.5-ibm050.14
-
- -- Madhu <madhu.punjabi@in.ibm.com>  Thu, 11 Jul 2019 14:08:15 +0100
-=======
 gpfs.nfs-ganesha (2.7.5-ibm050.15) xenial; urgency=medium
 
   * gpfs.nfs-ganesha 2.7.5-ibm050.15
 
  -- Madhu <madhu.punjabi@in.ibm.com>  Mon, 22 Jul 2019 14:37:15 +0530
->>>>>>> edda531f
