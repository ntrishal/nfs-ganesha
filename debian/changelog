<<<<<<< HEAD
nfs-ganesha (2.5.0-ibm008.13) xenial; urgency=medium

  * nfs-ganesha 2.5.0-ibm008.13
=======
nfs-ganesha (2.5.0-ibm008.14) xenial; urgency=medium

  * nfs-ganesha 2.5.0-ibm008.14
>>>>>>> 1419aac9

 -- Malahal Naineni <malahal@us.ibm.com>  Tue, 18 Jul 2017 04:48:22 -0500

nfs-ganesha (2.5.0-ibm007) xenial; urgency=medium

  * nfs-ganesha 2.5.0-ibm007.00

 -- Malahal Naineni <malahal@us.ibm.com>  Thu, 11 May 2017 04:48:22 -0500

nfs-ganesha (2.5.0-ibm005) xenial; urgency=medium

  * nfs-ganesha 2.5.0-ibm005.00

 -- swen <swen@vnet.ibm.com>  Wed, 03 May 2017 14:08:15 +0100
<|MERGE_RESOLUTION|>--- conflicted
+++ resolved
@@ -1,12 +1,6 @@
-<<<<<<< HEAD
-nfs-ganesha (2.5.0-ibm008.13) xenial; urgency=medium
-
-  * nfs-ganesha 2.5.0-ibm008.13
-=======
 nfs-ganesha (2.5.0-ibm008.14) xenial; urgency=medium
 
   * nfs-ganesha 2.5.0-ibm008.14
->>>>>>> 1419aac9
 
  -- Malahal Naineni <malahal@us.ibm.com>  Tue, 18 Jul 2017 04:48:22 -0500
 
