--- conflicted
+++ resolved
@@ -1,13 +1,5 @@
-<<<<<<< HEAD
-gpfs.nfs-ganesha (2.7.5-ibm050.22) xenial; urgency=medium
-
-  * gpfs.nfs-ganesha 2.7.5-ibm050.22
-
- -- Madhu <madhu.punjabi@in.ibm.com>  Wed, 21 Aug 2019 14:37:15 +0530
-=======
 gpfs.nfs-ganesha (2.7.5-ibm050.23) xenial; urgency=medium
 
   * gpfs.nfs-ganesha 2.7.5-ibm050.23
 
  -- Madhu <madhu.punjabi@in.ibm.com>  Sun, 01 Sep 2019 14:37:15 +0530
->>>>>>> de76ef3a
