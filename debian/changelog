<<<<<<< HEAD
nfs-ganesha (2.5.3-ibm008.25) xenial; urgency=medium

  * nfs-ganesha 2.5.3-ibm008.25

 -- Malahal Naineni <malahal@us.ibm.com>  Wed, 15 Nov 2017 04:48:22 -0500
=======
nfs-ganesha (2.5.3-ibm009.00) xenial; urgency=medium

  * nfs-ganesha 2.5.3-ibm009.00

 -- Malahal Naineni <malahal@us.ibm.com>  Mon, 20 Nov 2017 04:48:22 -0500
>>>>>>> c88f0231

nfs-ganesha (2.5.0-ibm007) xenial; urgency=medium

  * nfs-ganesha 2.5.0-ibm007.00

 -- Malahal Naineni <malahal@us.ibm.com>  Thu, 11 May 2017 04:48:22 -0500

nfs-ganesha (2.5.0-ibm005) xenial; urgency=medium

  * nfs-ganesha 2.5.0-ibm005.00

 -- swen <swen@vnet.ibm.com>  Wed, 03 May 2017 14:08:15 +0100
<|MERGE_RESOLUTION|>--- conflicted
+++ resolved
@@ -1,16 +1,8 @@
-<<<<<<< HEAD
-nfs-ganesha (2.5.3-ibm008.25) xenial; urgency=medium
-
-  * nfs-ganesha 2.5.3-ibm008.25
-
- -- Malahal Naineni <malahal@us.ibm.com>  Wed, 15 Nov 2017 04:48:22 -0500
-=======
 nfs-ganesha (2.5.3-ibm009.00) xenial; urgency=medium
 
   * nfs-ganesha 2.5.3-ibm009.00
 
  -- Malahal Naineni <malahal@us.ibm.com>  Mon, 20 Nov 2017 04:48:22 -0500
->>>>>>> c88f0231
 
 nfs-ganesha (2.5.0-ibm007) xenial; urgency=medium
 
