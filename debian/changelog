--- conflicted
+++ resolved
@@ -1,16 +1,8 @@
-<<<<<<< HEAD
-nfs-ganesha (2.5.3-ibm011.00) xenial; urgency=medium
-
-  * nfs-ganesha 2.5.3-ibm011.00
-
- -- Malahal Naineni <malahal@us.ibm.com>  Fri, 08 Dec 2017 04:48:22 -0500
-=======
 nfs-ganesha (2.5.3-ibm012.00) xenial; urgency=medium
 
   * nfs-ganesha 2.5.3-ibm012.00
 
  -- Malahal Naineni <malahal@us.ibm.com>  Tue, 12 Dec 2017 04:48:22 -0500
->>>>>>> ade25d1d
 
 nfs-ganesha (2.5.0-ibm007) xenial; urgency=medium
 
