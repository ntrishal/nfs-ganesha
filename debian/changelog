--- conflicted
+++ resolved
@@ -1,16 +1,8 @@
-<<<<<<< HEAD
-nfs-ganesha (2.5.3-ibm008.19) xenial; urgency=medium
-
-  * nfs-ganesha 2.5.3-ibm008.19
-
- -- Malahal Naineni <malahal@us.ibm.com>  Mon, 09 Oct 2017 04:48:22 -0500
-=======
 nfs-ganesha (2.5.3-ibm008.20) xenial; urgency=medium
 
   * nfs-ganesha 2.5.3-ibm008.20
 
  -- Malahal Naineni <malahal@us.ibm.com>  Thu, 12 Oct 2017 04:48:22 -0500
->>>>>>> b840a8e0
 
 nfs-ganesha (2.5.0-ibm007) xenial; urgency=medium
 
