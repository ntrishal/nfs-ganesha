--- conflicted
+++ resolved
@@ -1,11 +1,5 @@
-<<<<<<< HEAD
-gpfs.nfs-ganesha (2.7.5-ibm050.15) xenial; urgency=medium
-
-  * gpfs.nfs-ganesha 2.7.5-ibm050.15
-=======
 gpfs.nfs-ganesha (2.7.5-ibm050.16) xenial; urgency=medium
 
   * gpfs.nfs-ganesha 2.7.5-ibm050.16
->>>>>>> 4fa700e8
 
  -- Madhu <madhu.punjabi@in.ibm.com>  Mon, 22 Jul 2019 14:37:15 +0530
