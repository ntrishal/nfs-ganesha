nfs-ganesha (2.5.0-ibm008) xenial; urgency=medium

<<<<<<< HEAD
  * nfs-ganesha 2.5.0-ibm008.04

 -- Malahal Naineni <malahal@us.ibm.com>  Thu, 1 Jun 2017 04:48:22 -0500
=======
  * nfs-ganesha 2.5.0-ibm008.06

 -- Malahal Naineni <malahal@us.ibm.com>  Sun, 11 Jun 2017 04:48:22 -0500
>>>>>>> d4823280

nfs-ganesha (2.5.0-ibm007) xenial; urgency=medium

  * nfs-ganesha 2.5.0-ibm007.00

 -- Malahal Naineni <malahal@us.ibm.com>  Thu, 11 May 2017 04:48:22 -0500

nfs-ganesha (2.5.0-ibm005) xenial; urgency=medium

  * nfs-ganesha 2.5.0-ibm005.00

 -- swen <swen@vnet.ibm.com>  Wed, 03 May 2017 14:08:15 +0100
<|MERGE_RESOLUTION|>--- conflicted
+++ resolved
@@ -1,14 +1,8 @@
 nfs-ganesha (2.5.0-ibm008) xenial; urgency=medium
 
-<<<<<<< HEAD
-  * nfs-ganesha 2.5.0-ibm008.04
-
- -- Malahal Naineni <malahal@us.ibm.com>  Thu, 1 Jun 2017 04:48:22 -0500
-=======
   * nfs-ganesha 2.5.0-ibm008.06
 
  -- Malahal Naineni <malahal@us.ibm.com>  Sun, 11 Jun 2017 04:48:22 -0500
->>>>>>> d4823280
 
 nfs-ganesha (2.5.0-ibm007) xenial; urgency=medium
 
