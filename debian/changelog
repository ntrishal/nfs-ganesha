--- conflicted
+++ resolved
@@ -1,16 +1,8 @@
-<<<<<<< HEAD
-gpfs.nfs-ganesha (2.5.3-ibm026.00) xenial; urgency=medium
-
-  * gpfs.nfs-ganesha 2.5.3-ibm026.00
-
- -- Malahal Naineni <malahal@us.ibm.com>  Thu, 24 Aug 2018 04:48:22 -0500
-=======
 gpfs.nfs-ganesha (2.5.3-ibm027.00) xenial; urgency=medium
 
   * gpfs.nfs-ganesha 2.5.3-ibm027.00
 
  -- Malahal Naineni <malahal@us.ibm.com>  Mon, 24 Sep 2018 04:48:22 -0500
->>>>>>> 8806b9d1
 
 nfs-ganesha (2.5.0-ibm007) xenial; urgency=medium
 
