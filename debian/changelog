<<<<<<< HEAD
nfs-ganesha (2.5.3-ibm008.24) xenial; urgency=medium

  * nfs-ganesha 2.5.3-ibm008.24

 -- Malahal Naineni <malahal@us.ibm.com>  Tue, 14 Nov 2017 04:48:22 -0500
=======
nfs-ganesha (2.5.3-ibm008.25) xenial; urgency=medium

  * nfs-ganesha 2.5.3-ibm008.25

 -- Malahal Naineni <malahal@us.ibm.com>  Wed, 15 Nov 2017 04:48:22 -0500
>>>>>>> d3a0c591

nfs-ganesha (2.5.0-ibm007) xenial; urgency=medium

  * nfs-ganesha 2.5.0-ibm007.00

 -- Malahal Naineni <malahal@us.ibm.com>  Thu, 11 May 2017 04:48:22 -0500

nfs-ganesha (2.5.0-ibm005) xenial; urgency=medium

  * nfs-ganesha 2.5.0-ibm005.00

 -- swen <swen@vnet.ibm.com>  Wed, 03 May 2017 14:08:15 +0100
<|MERGE_RESOLUTION|>--- conflicted
+++ resolved
@@ -1,16 +1,8 @@
-<<<<<<< HEAD
-nfs-ganesha (2.5.3-ibm008.24) xenial; urgency=medium
-
-  * nfs-ganesha 2.5.3-ibm008.24
-
- -- Malahal Naineni <malahal@us.ibm.com>  Tue, 14 Nov 2017 04:48:22 -0500
-=======
 nfs-ganesha (2.5.3-ibm008.25) xenial; urgency=medium
 
   * nfs-ganesha 2.5.3-ibm008.25
 
  -- Malahal Naineni <malahal@us.ibm.com>  Wed, 15 Nov 2017 04:48:22 -0500
->>>>>>> d3a0c591
 
 nfs-ganesha (2.5.0-ibm007) xenial; urgency=medium
 
