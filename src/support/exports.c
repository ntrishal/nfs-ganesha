/*
 * vim:expandtab:shiftwidth=8:tabstop=8:
 *
 * Copyright CEA/DAM/DIF  (2008)
 * contributeur : Philippe DENIEL   philippe.deniel@cea.fr
 *                Thomas LEIBOVICI  thomas.leibovici@cea.fr
 *
 *
 * This program is free software; you can redistribute it and/or
 * modify it under the terms of the GNU Lesser General Public
 * License as published by the Free Software Foundation; either
 * version 3 of the License, or (at your option) any later version.
 * 
 * This program is distributed in the hope that it will be useful,
 * but WITHOUT ANY WARRANTY; without even the implied warranty of
 * MERCHANTABILITY or FITNESS FOR A PARTICULAR PURPOSE.  See the GNU
 * Lesser General Public License for more details.
 * 
 * You should have received a copy of the GNU Lesser General Public
 * License along with this library; if not, write to the Free Software
 * Foundation, Inc., 51 Franklin Street, Fifth Floor, Boston, MA  02110-1301  USA
 * 
 * ---------------------------------------
 */

/**
 * \file    exports.c
 * \author  $Author$
 * \date    $Date: 2006/02/08 12:50:40 $
 * \version $Revision: 1.33 $
 * \brief   What is needed to parse the exports file.
 *
 * exports.c : What is needed to parse the exports file.
 *
 * $Header: /cea/home/cvs/cvs/SHERPA/BaseCvs/GANESHA/src/support/exports.c,v 1.33 2006/02/08 12:50:40 leibovic Exp $
 *
 */
#ifdef HAVE_CONFIG_H
#include "config.h"
#endif

#ifdef _SOLARIS
#include "solaris_port.h"
#define USHRT_MAX       6553
#endif

#if defined( _USE_TIRPC )
#include <rpc/rpc.h>
#elif defined( _USE_GSSRPC )
#include <gssrpc/types.h>
#include <gssrpc/rpc.h>
#include <gssrpc/auth.h>
#include <gssrpc/pmap_clnt.h>
#else
#include <rpc/types.h>
#include <rpc/rpc.h>
#include <rpc/auth.h>
#include <rpc/pmap_clnt.h>
#endif

#include "log_functions.h"
#include "stuff_alloc.h"
#include "fsal.h"
#include "nfs23.h"
#include "nfs4.h"
#include "mount.h"
#include "nfs_core.h"
#include "cache_inode.h"
#include "cache_content.h"
#include "nfs_file_handle.h"
#include "nfs_exports.h"
#include "nfs_tools.h"
#include "nfs_proto_functions.h"
#include "nfs_dupreq.h"
#include "config_parsing.h"
#include "common_utils.h"
#include "nodelist.h"
#include <stdlib.h>
#include <fnmatch.h>
#include <sys/socket.h>
#include <netinet/in.h>
#include <arpa/inet.h>
#include <string.h>
#include <ctype.h>

extern nfs_parameter_t nfs_param;

/* Structures to manage a client to cache inode located in the 'main' thread
 * this cache_inode_client will be used to handle the root of each entry (created when reading export file) */
cache_inode_client_t small_client;
cache_inode_client_parameter_t small_client_param;
cache_content_client_t recover_datacache_client;

#define STRCMP strcasecmp

#define CONF_LABEL_EXPORT "EXPORT"

/* Labels in the export file */
#define CONF_EXPORT_ID                 "Export_id"
#define CONF_EXPORT_PATH               "Path"
#define CONF_EXPORT_ROOT               "Root_Access"
#define CONF_EXPORT_ACCESS             "Access"
#define CONF_EXPORT_PSEUDO             "Pseudo"
#define CONF_EXPORT_ACCESSTYPE         "Access_Type"
#define CONF_EXPORT_ANON_ROOT          "Anonymous_root_uid"
#define CONF_EXPORT_NFS_PROTO          "NFS_Protocols"
#define CONF_EXPORT_TRANS_PROTO        "Transport_Protocols"
#define CONF_EXPORT_SECTYPE            "SecType"
#define CONF_EXPORT_MAX_READ           "MaxRead"
#define CONF_EXPORT_MAX_WRITE          "MaxWrite"
#define CONF_EXPORT_PREF_READ          "PrefRead"
#define CONF_EXPORT_PREF_WRITE         "PrefWrite"
#define CONF_EXPORT_PREF_READDIR       "PrefReaddir"
#define CONF_EXPORT_FSID               "Filesystem_id"
#define CONF_EXPORT_NOSUID             "NOSUID"
#define CONF_EXPORT_NOSGID             "NOSGID"
#define CONF_EXPORT_PRIVILEGED_PORT    "PrivilegedPort"
#define CONF_EXPORT_USE_DATACACHE      "Cache_Data"
#define CONF_EXPORT_FS_SPECIFIC        "FS_Specific"
#define CONF_EXPORT_FS_TAG             "Tag"
#define CONF_EXPORT_MAX_OFF_WRITE      "MaxOffsetWrite"
#define CONF_EXPORT_MAX_OFF_READ       "MaxOffsetRead"
#define CONF_EXPORT_MAX_CACHE_SIZE     "MaxCacheSize"
#define CONF_EXPORT_REFERRAL           "Referral"
#define CONF_EXPORT_PNFS               "Use_pNFS"

/** @todo : add encrypt handles option */

/* Internal identifiers */
#define FLAG_EXPORT_ID            0x00000001
#define FLAG_EXPORT_PATH          0x00000002

#define FLAG_EXPORT_ROOT_OR_ACCESS 0x00000004

#define FLAG_EXPORT_PSEUDO          0x00000010
#define FLAG_EXPORT_ACCESSTYPE      0x00000020
#define FLAG_EXPORT_ANON_ROOT       0x00000040
#define FLAG_EXPORT_NFS_PROTO       0x00000080
#define FLAG_EXPORT_TRANS_PROTO     0x00000100
#define FLAG_EXPORT_SECTYPE         0x00000200
#define FLAG_EXPORT_MAX_READ        0x00000400
#define FLAG_EXPORT_MAX_WRITE       0x00000800
#define FLAG_EXPORT_PREF_READ       0x00001000
#define FLAG_EXPORT_PREF_WRITE      0x00002000
#define FLAG_EXPORT_PREF_READDIR    0x00004000
#define FLAG_EXPORT_FSID            0x00008000
#define FLAG_EXPORT_NOSUID          0x00010000
#define FLAG_EXPORT_NOSGID          0x00020000
#define FLAG_EXPORT_PRIVILEGED_PORT 0x00040000
#define FLAG_EXPORT_USE_DATACACHE   0x00080000
#define FLAG_EXPORT_FS_SPECIFIC     0x00100000
#define FLAG_EXPORT_FS_TAG          0x00200000
#define FLAG_EXPORT_MAX_OFF_WRITE   0x00400000
#define FLAG_EXPORT_MAX_OFF_READ    0x00800000
#define FLAG_EXPORT_MAX_CACHE_SIZE  0x01000000
#define FLAG_EXPORT_USE_PNFS        0x02000000

int local_lru_inode_entry_to_str(LRU_data_t data, char *str)
{
  return sprintf(str, "N/A ");
}                               /* local_lru_inode_entry_to_str */

int local_lru_inode_clean_entry(LRU_entry_t * entry, void *adddata)
{
  return 0;
}                               /* lru_clean_entry */

/**
 * nfs_ParseConfLine: parse a line with a settable separator and  end of line 
 * 
 * parse a line with a settable separator and  end of line .
 *
 * @param Argv               [OUT] result array
 * @param nbArgv             [IN]  allocated number of entries in the Argv
 * @param line               [IN]  input line
 * @param separator_function [IN]  function used to identify a separator
 * @param endLine_func       [IN]  function used to identify an end of line
 *
 * @return the number of object found
 * 
 */
int nfs_ParseConfLine(char *Argv[],
                      int nbArgv,
                      char *line,
                      int (*separator_function) (char), int (*endLine_func) (char))
{
  int output_value = 0;
  int endLine = FALSE;

  char *p1 = line;              /* Pointeur sur le debut du token */
  char *p2 = NULL;              /* Pointeur sur la fin du token   */

  /* iteration and checking for array bounds */
  for(; output_value < nbArgv;)
    {

      if(*p1 == '\0')
        return output_value;

      /* Je recherche le premier caractere valide */
      for(; *p1 == ' ' || *p1 == '\t'; p1++) ;

      /* p1 pointe sur un debut de token, je cherche la fin */
      /* La fin est un blanc, une fin de chaine ou un CR    */
      for(p2 = p1; !separator_function(*p2) && !endLine_func(*p2); p2++) ;

      /* Possible arret a cet endroit */
      if(endLine_func(*p2))
        endLine = TRUE;

      /* je valide la lecture du token */
      *p2 = '\0';
      strcpy(Argv[output_value++], p1);

      /* Je me prepare pour la suite */
      if(!endLine)
        {
          p2 += 1;
          p1 = p2;
        }
      else
        return output_value;

    }                           /* for( ; ; ) */

  /* out of bounds */
  if(output_value >= nbArgv)
    return -1;

  return -2;

}                               /* nfs_ParseConfLine */

/**
 *
 * nfs_LookupHostAddr: determine host address from string. 
 *
 * This routine is converting a valid host name is both literal or dotted
 *  format into a valid netdb structure. If it could not successfull, NULL is 
 *  returned by the function.
 *
 * Assumptions:
 *  Dotted host address are 4 hex, decimal, or octal numbers in 
 *  base 256 each separated by a period
 *
 * @param host [IN] hostname or dotted address, within a string literal. 
 *
 * @return the netdb structure related to this client.
 *
 * @see inet_addr
 * @see gethostbyname
 * @see gethostbyaddr
 *
 */
static struct hostent *nfs_LookupHostAddr(char *host)
{
  struct hostent *output;
  unsigned long hostaddr;
  int length = sizeof(hostaddr);

  struct sockaddr_storage addrv6;
  struct sockaddr_in6 *paddrv6 = (struct sockaddr_in6 *)&addrv6;

  /* First try gethhostbyname */
  if((output = gethostbyname(host)) == NULL)
    {
      /* Convert from dotted notation to adddress format */
      hostaddr = inet_addr(host);

      /* gethostbyname was of no help, try gethostaddr */
      output = gethostbyaddr((char *)&hostaddr, length, AF_INET);
    }
#ifdef _USE_TIRPC_IPV6
  /* if output == NULL it may be an IPv6 address */
  if(output == NULL)
    {
      if((output = gethostbyname2(host, AF_INET6)) == NULL)
        {
          /* Maybe an address in the ASCII format */
          if(inet_pton(AF_INET6, host, paddrv6->sin6_addr.s6_addr))
            {
              output = gethostbyaddr(paddrv6->sin6_addr.s6_addr,
                                     sizeof(paddrv6->sin6_addr.s6_addr), AF_INET6);
            }
        }
    }
#endif

  return output;
}                               /* nfs_LookupHostAddr */

/**
 *
 * nfs_LookupNetworkAddr: determine network address from string. 
 *
 * This routine is converting a valid host name is both literal or dotted
 *  format into a valid netdb structure. If it could not successfull, NULL is 
 *  returned by the function.
 *
 * Assumptions:
 *  Dotted host address are 4 hex, decimal, or octal numbers in 
 *  base 256 each separated by a period
 *
 * @param host [IN] hostname or dotted address, within a string literal. 
 * @param netAddr [OUT] return address
 * @param netMask [OUT] return address mask  
 * 
 * @return 0 if successfull, other values show an error 
 *
 * @see inet_addr
 * @see gethostbyname
 * @see gethostbyaddr
 *
 */
int nfs_LookupNetworkAddr(char *host,   /* [IN] host/address specifier */
                          unsigned long *netAddr,       /* [OUT] return address       */
                          unsigned long *netMask)       /* [OUT] return address mask  */
{
  int error = 0;
  int compute_mask = TRUE;
  struct hostent *host_ent;
  struct netent *net_ent;
  in_addr_t net_addr;
  unsigned long net_mask;
  unsigned long class;

  /*
   * Initialize local variables.. 
   */

  net_mask = 0;
  net_ent = NULL;
  host_ent = NULL;

  /*
   * Check for dotted address notation. 
   */

  net_addr = inet_network(host);

  if(net_addr == (in_addr_t) - 1)
    {
      /*
       * Not a valid dotted IP address. Check for host name. 
       */

      if((host_ent = gethostbyname(host)) != NULL)
        {
          /*
           * A valid hostname. Just copy the hostent address. 
           */

          memcpy(&net_addr, host_ent->h_addr, host_ent->h_length);
          compute_mask = FALSE;
        }
      else
        {

          /*
           * Not a valid hostname. Check for a network name. 
           */

          net_ent = getnetbyname(host);
          if(net_ent == NULL)
            {
              error = errno;
              if(error == 0)
                error = ENOENT;
              endnetent();
            }
          else
            {
              net_addr = net_ent->n_net;
              endnetent();
            }
        }
    }
  /*
   * If no error and address is a network address, convert address to
   * inaddr format by left justifying, determine the network address
   * class, and compute the network mask.  
   */

  if(error == 0 && compute_mask)
    {

      if((net_addr & 0xffffff00) == 0)
        net_addr <<= 24;
      else if((net_addr & 0xffff0000) == 0)
        net_addr <<= 16;
      else if((net_addr & 0xff000000) == 0)
        net_addr <<= 8;
      class = (net_addr & 0xc0000000) >> 30;
      switch (class)
        {
        case 0:                /* class A address           */
        case 1:
          if((net_addr & 0x00ffffff) == 0)
            net_mask = 0xff000000;
          else if((net_addr & 0x0000ffff) == 0)
            net_mask = 0xffff0000;
          else if((net_addr & 0x000000ff) == 0)
            net_mask = 0xffffff00;
          break;
        case 2:                /* class B address           */
          if((net_addr & 0x0000ffff) == 0)
            net_mask = 0xffff0000;
          else if((net_addr & 0x000000ff) == 0)
            net_mask = 0xffffff00;
          break;
        case 3:                /* class C address            */
          if((net_addr & 0x000000ff) == 0)
            net_mask = 0xffffff00;
          break;
        default:
          break;
        }
    }
  if(error == 0)
    {
      if(netAddr != (unsigned long *)NULL)
        *netAddr = net_addr;
      if(netMask != (unsigned long *)NULL)
        *netMask = net_mask;
    }
  return (error);
}                               /* nfs_LookupNetworkAddr */

/**
 *
 * nfs_AddClientsToExportList : Adds a client to an export list 
 *
 * Adds a client to an export list (temporary function ?).
 *
 * @todo BUGAZOMEU : handling wildcards.
 *
 */
static int nfs_AddClientsToExportList(exportlist_t * ExportEntry,
                                      int new_clients_number,
                                      char **new_clients_name, int option)
{
  int i = 0;
  int j = 0;
  unsigned int l = 0;
  char *client_hostname;
  struct hostent *hostEntry;
  exportlist_client_entry_t *p_clients;
  int is_wildcarded_host = FALSE;
  unsigned long netMask;
  unsigned long netAddr;
  int error;
  char __attribute__ ((__unused__)) FunctionName[] = "nfs_AddClientsToExportList";

  /*
   * Notifying the export list structure that another option is to be
   * handled 
   */
  ExportEntry->options |= option;

  /* How many clients are there in the ExportEntry ? */
  j = ExportEntry->clients.num_clients;

  p_clients = ExportEntry->clients.clientarray;

  if(p_clients == NULL)
    return ENOMEM;

  /* It's now time to set the information related to the new clients */
  for(i = j; i < j + new_clients_number; i++)
    {
      /* cleans the export entry */
      memset(&p_clients[i], 0, sizeof(exportlist_client_entry_t));

      netMask = 0;              /* default value for a host */
      client_hostname = new_clients_name[i - j];

      /* Set client options */
      p_clients[i].options |= option;

      /* using netdb to get information about the hostname */
      if(client_hostname[0] == '@')
        {

          /* Entry is a netgroup definition */
          strncpy(p_clients[i].client.netgroup.netgroupname,
                  (char *)(client_hostname + 1), MAXHOSTNAMELEN);

          p_clients[i].options |= EXPORT_OPTION_NETGRP;
          p_clients[i].type = NETGROUP_CLIENT;

#ifdef _DEBUG_DISPATCH
          printf("----------------- %s to netgroup %s\n",
                 (option == EXPORT_OPTION_ROOT ? "Root-access" : "Access"),
                 p_clients[i].client.netgroup.netgroupname);
#endif
        }
      else if((hostEntry = nfs_LookupHostAddr(client_hostname)) != NULL)
        {

          /* Entry is a hostif */
          if(hostEntry->h_addrtype == AF_INET)
            {
              memcpy(&(p_clients[i].client.hostif.clientaddr), hostEntry->h_addr,
                     hostEntry->h_length);
              p_clients[i].type = HOSTIF_CLIENT;

#ifdef _DEBUG_DISPATCH
              printf("----------------- %s to client %s = %d.%d.%d.%d\n",
                     (option == EXPORT_OPTION_ROOT ? "Root-access" : "Access"),
                     client_hostname,
                     (unsigned int)(p_clients[i].client.hostif.clientaddr >> 24),
                     (unsigned int)((p_clients[i].client.hostif.clientaddr >> 16) & 0xFF),
                     (unsigned int)((p_clients[i].client.hostif.clientaddr >> 8) & 0xFF),
                     (unsigned int)(p_clients[i].client.hostif.clientaddr & 0xFF));
#endif
            }
          else
            {
              /* IPv6 address */
              memcpy(&(p_clients[i].client.hostif.clientaddr6), hostEntry->h_addr,
                     hostEntry->h_length);
              p_clients[i].type = HOSTIF_CLIENT_V6;
            }
        }
      else if(((error = nfs_LookupNetworkAddr(client_hostname,
                                              (unsigned long *)&netAddr,
                                              (unsigned long *)&netMask))) == 0)
        {
          /* Entry is a network definition */
          p_clients[i].client.network.netaddr = netAddr;
          p_clients[i].options |= EXPORT_OPTION_NETENT;
          p_clients[i].client.network.netmask = netMask;
          p_clients[i].type = NETWORK_CLIENT;

#ifdef _DEBUG_DISPATCH
          printf("----------------- %s to network %s = %d.%d.%d.%d\n",
                 (option == EXPORT_OPTION_ROOT ? "Root-access" : "Access"),
                 client_hostname,
                 (unsigned int)(p_clients[i].client.network.netaddr >> 24),
                 (unsigned int)((p_clients[i].client.network.netaddr >> 16) & 0xFF),
                 (unsigned int)((p_clients[i].client.network.netaddr >> 8) & 0xFF),
                 (unsigned int)(p_clients[i].client.network.netaddr & 0xFF));
#endif
        }
      else
        {
          /* this may be  a wildcarded host */
          /* Lookup into the string to see if it contains '*' or '?' */
          is_wildcarded_host = FALSE;
          for(l = 0; l < strlen(client_hostname); l++)
            {
              if((client_hostname[l] == '*') || (client_hostname[l] == '?'))
                {
                  is_wildcarded_host = TRUE;
                  break;
                }
            }

          if(is_wildcarded_host == TRUE)
            {
              p_clients[i].type = WILDCARDHOST_CLIENT;
              strncpy(p_clients[i].client.wildcard.wildcard, client_hostname,
                      MAXHOSTNAMELEN);

#ifdef _DEBUG_DISPATCH
              printf("----------------- %s to wildcard %s\n",
                     (option == EXPORT_OPTION_ROOT ? "Root-access" : "Access"),
                     client_hostname);
#endif
            }
          else
            {
              /* Last case: type for client could not be identified. This should not occur */
              DisplayLog("Unsupported type for client %s", client_hostname);
              //printf( "Unsupported type for client %s\n", client_hostname ) ;
            }
        }
    }                           /* for i */

  /* Before we finish, do not forget to set the new number of clients
   * and the new pointer to client array.
   */
  ExportEntry->clients.num_clients += new_clients_number;

  return 0;                     /* success !! */
}                               /* nfs_AddClientsToExportList */

#define DEFINED_TWICE_WARNING( _str_ ) \
  DisplayLog( "NFS READ_EXPORT: WARNING: %s defined twice !!! (ignored)", _str_ )

/** 
 * BuildExportEntry : builds an export entry from configutation file.
 * Don't stop immediately on error,
 * continue parsing the file, for listing other errors.
 */
static int BuildExportEntry(config_item_t block, exportlist_t ** pp_export)
{
  /* limites for nfs_ParseConfLine */
#define EXPORT_MAX_CLIENTS   EXPORTS_NB_MAX_CLIENTS     /* number of clients */
#define EXPORT_MAX_CLIENTLEN 256        /* client name len */

  exportlist_t *p_entry;
  int i, rc;
  char *var_name;
  char *var_value;

  /* the mandatory options */

  unsigned int mandatory_options =
      (FLAG_EXPORT_ID | FLAG_EXPORT_PATH |
       FLAG_EXPORT_ROOT_OR_ACCESS | FLAG_EXPORT_PSEUDO);

  /* the given options */

  unsigned int set_options = 0;

  int err_flag = FALSE;

  /* allocates export entry */
  p_entry = (exportlist_t *) Mem_Alloc(sizeof(exportlist_t));

  if(p_entry == NULL)
    return Mem_Errno;

  /** @todo set default values here */

  p_entry->next = NULL;
  p_entry->options = 0;
  p_entry->status = EXPORTLIST_OK;
  p_entry->clients.num_clients = 0;
  p_entry->access_type = ACCESSTYPE_RW;
  p_entry->anonymous_uid = (uid_t) ANON_UID;
  p_entry->MaxOffsetWrite = (fsal_off_t) 0;
  p_entry->MaxOffsetRead = (fsal_off_t) 0;
  p_entry->MaxCacheSize = (fsal_off_t) 0;

  /* by default, we support auth_none and auth_sys */
  p_entry->options |= EXPORT_OPTION_AUTH_NONE | EXPORT_OPTION_AUTH_UNIX;

  /* by default, we support both NFS versions and transport protocols */
  p_entry->options |= EXPORT_OPTION_NFSV2 | EXPORT_OPTION_NFSV3 | EXPORT_OPTION_NFSV4;
  p_entry->options |= EXPORT_OPTION_UDP | EXPORT_OPTION_TCP;

  p_entry->filesystem_id.major = (fsal_u64_t) 666;
  p_entry->filesystem_id.minor = (fsal_u64_t) 666;

  p_entry->MaxWrite = (fsal_size_t) 16384;
  p_entry->MaxRead = (fsal_size_t) 16384;
  p_entry->PrefWrite = (fsal_size_t) 16384;
  p_entry->PrefRead = (fsal_size_t) 16384;
  p_entry->PrefReaddir = (fsal_size_t) 16384;

  strcpy(p_entry->FS_specific, "");
  strcpy(p_entry->FS_tag, "");

  /* parse options for this export entry */

  for(i = 0; i < config_GetNbItems(block); i++)
    {
      config_item_t item;

      item = config_GetItemByIndex(block, i);

      /* get var name and value */
      rc = config_GetKeyValue(item, &var_name, &var_value);

      if((rc != 0) || (var_value == NULL))
        {
          Mem_Free(p_entry);
          DisplayLog("NFS READ_EXPORT: ERROR: internal error %d", rc);
          /* free the entry before exiting */
          return -1;
        }

      if(!STRCMP(var_name, CONF_EXPORT_ID))
        {

          long int export_id;
          char *end_ptr;

          /* check if it has not already been set */
          if((set_options & FLAG_EXPORT_ID) == FLAG_EXPORT_ID)
            {
              DEFINED_TWICE_WARNING(CONF_EXPORT_ID);
              continue;
            }

          /* parse and check export_id */
          errno = 0;
          export_id = strtol(var_value, &end_ptr, 10);

          if(end_ptr == NULL || *end_ptr != '\0' || errno != 0)
            {
              DisplayLog("NFS READ_EXPORT: ERROR: Invalid export_id: \"%s\"", var_value);
              err_flag = TRUE;
              continue;
            }

          if(export_id <= 0 || export_id > USHRT_MAX)
            {
              DisplayLog("NFS READ_EXPORT: ERROR: Export_id out of range: \"%ld\"",
                         export_id);
              err_flag = TRUE;
              continue;
            }

          /* set export_id */

          p_entry->id = (unsigned short)export_id;

          set_options |= FLAG_EXPORT_ID;

        }
      else if(!STRCMP(var_name, CONF_EXPORT_PATH))
        {
          /* check if it has not already been set */
          if((set_options & FLAG_EXPORT_PATH) == FLAG_EXPORT_PATH)
            {
              DEFINED_TWICE_WARNING(CONF_EXPORT_PATH);
              continue;
            }

          if(*var_value == '\0')
            {
              DisplayLog("NFS READ_EXPORT: ERROR: Empty export path");
              err_flag = TRUE;
              continue;
            }

      /** @todo What variable must be set ? */

          strncpy(p_entry->fullpath, var_value, MAXPATHLEN);

      /** @todo : change to MAXPATHLEN in exports.h */
          strncpy(p_entry->dirname, var_value, MAXNAMLEN);
          strncpy(p_entry->fsname, "", MAXNAMLEN);

          set_options |= FLAG_EXPORT_PATH;

        }
      else if(!STRCMP(var_name, CONF_EXPORT_ROOT))
        {
          char *expended_node_list;

          /* temp array of clients */
          char *client_list[EXPORT_MAX_CLIENTS];
          int idx;
          int count;

          /* expends host[n-m] notations */
          count =
              nodelist_common_condensed2extended_nodelist(var_value, &expended_node_list);

          if(count <= 0)
            {
              err_flag = TRUE;
              DisplayLog
                  ("NFS READ_EXPORT: ERROR: Invalid format for client list in EXPORT::%s definition",
                   var_name);

              continue;
            }
          else if(count > EXPORT_MAX_CLIENTS)
            {
              err_flag = TRUE;
              DisplayLog("NFS READ_EXPORT: ERROR: Client list too long (%d>%d)",
                         count, EXPORT_MAX_CLIENTS);
              continue;
            }

          /* allocate clients strings  */
          for(idx = 0; idx < count; idx++)
            {
              client_list[idx] = (char *)Mem_Alloc(EXPORT_MAX_CLIENTLEN);
              client_list[idx][0] = '\0';
            }

          /*
           * Search for coma-separated list of hosts, networks and netgroups
           */
          rc = nfs_ParseConfLine(client_list, count,
                                 expended_node_list, find_comma, find_endLine);

          /* free the buffer the nodelist module has allocated */
          free(expended_node_list);

          if(rc < 0)
            {
              err_flag = TRUE;
              DisplayLog("NFS READ_EXPORT: ERROR: Client list too long (>%d)", count);

              /* free client strings */
              for(idx = 0; idx < count; idx++)
                Mem_Free((caddr_t) client_list[idx]);

              continue;
            }

          rc = nfs_AddClientsToExportList(p_entry,
                                          rc, (char **)client_list, EXPORT_OPTION_ROOT);

          if(rc != 0)
            {
              err_flag = TRUE;
              DisplayLog("NFS READ_EXPORT: ERROR: Invalid client found in \"%s\"",
                         var_value);

              /* free client strings */
              for(idx = 0; idx < count; idx++)
                Mem_Free((caddr_t) client_list[idx]);

              continue;
            }

          /* everything is OK */

          /* free client strings */
          for(idx = 0; idx < count; idx++)
            Mem_Free((caddr_t) client_list[idx]);

          /* Notice that as least one of the two options
           * Root_Access or access has been specified.
           */
          set_options |= FLAG_EXPORT_ROOT_OR_ACCESS;

        }
      else if(!STRCMP(var_name, CONF_EXPORT_ACCESS))
        {
          char *expended_node_list;

          /* array of clients */
          char *client_list[EXPORT_MAX_CLIENTS];
          int idx;
          int count;

          /* expends host[n-m] notations */
          count =
              nodelist_common_condensed2extended_nodelist(var_value, &expended_node_list);

          if(count <= 0)
            {
              err_flag = TRUE;
              DisplayLog
                  ("NFS READ_EXPORT: ERROR: Invalid format for client list in EXPORT::%s definition",
                   var_name);

              continue;
            }
          else if(count > EXPORT_MAX_CLIENTS)
            {
              err_flag = TRUE;
              DisplayLog("NFS READ_EXPORT: ERROR: Client list too long (%d>%d)",
                         count, EXPORT_MAX_CLIENTS);
              continue;
            }

          /* allocate clients strings  */
          for(idx = 0; idx < count; idx++)
            {
              client_list[idx] = (char *)Mem_Alloc(EXPORT_MAX_CLIENTLEN);
              client_list[idx][0] = '\0';
            }

          /*
           * Search for coma-separated list of hosts, networks and netgroups
           */
          rc = nfs_ParseConfLine(client_list, count,
                                 expended_node_list, find_comma, find_endLine);

          /* free the buffer the nodelist module has allocated */
          free(expended_node_list);

          if(rc < 0)
            {
              err_flag = TRUE;
              DisplayLog("NFS READ_EXPORT: ERROR: Client list too long (>%d)", count);

              /* free client strings */
              for(idx = 0; idx < count; idx++)
                Mem_Free((caddr_t) client_list[idx]);

              continue;
            }

          rc = nfs_AddClientsToExportList(p_entry, rc,
                                          (char **)client_list, EXPORT_OPTION_ACCESS);

          if(rc != 0)
            {
              err_flag = TRUE;
              DisplayLog("NFS READ_EXPORT: ERROR: Invalid client found in \"%s\"",
                         var_value);

              /* free client strings */
              for(idx = 0; idx < count; idx++)
                Mem_Free((caddr_t) client_list[idx]);

              continue;
            }

          /* everything is OK */

          /* free client strings */
          for(idx = 0; idx < count; idx++)
            Mem_Free((caddr_t) client_list[idx]);

          /* Notice that as least one of the two options
           * Root_Access or access has been specified.
           */
          set_options |= FLAG_EXPORT_ROOT_OR_ACCESS;

        }
      else if(!STRCMP(var_name, CONF_EXPORT_PSEUDO))
        {

          /* check if it has not already been set */
          if((set_options & FLAG_EXPORT_PSEUDO) == FLAG_EXPORT_PSEUDO)
            {
              DEFINED_TWICE_WARNING(CONF_EXPORT_PSEUDO);
              continue;
            }

          if(*var_value != '/')
            {
              DisplayLog
                  ("NFS READ_EXPORT: ERROR: Pseudo path must begin with a slash (invalid pseudo path: %s).",
                   var_value);
              err_flag = TRUE;
              continue;
            }

          strncpy(p_entry->pseudopath, var_value, MAXPATHLEN);

          set_options |= FLAG_EXPORT_PSEUDO;
          p_entry->options |= EXPORT_OPTION_PSEUDO;

        }
      else if(!STRCMP(var_name, CONF_EXPORT_REFERRAL))
        {
          strncpy(p_entry->referral, var_value, MAXPATHLEN);
        }
      else if(!STRCMP(var_name, CONF_EXPORT_ACCESSTYPE))
        {

          /* check if it has not already been set */
          if((set_options & FLAG_EXPORT_ACCESSTYPE) == FLAG_EXPORT_ACCESSTYPE)
            {
              DEFINED_TWICE_WARNING(CONF_EXPORT_ACCESSTYPE);
              continue;
            }

          if(!STRCMP(var_value, "RW"))
            {
              p_entry->access_type = ACCESSTYPE_RW;
            }
          else if(!STRCMP(var_value, "RO"))
            {
              p_entry->access_type = ACCESSTYPE_RO;
            }
          else if(!STRCMP(var_value, "MDONLY"))
            {
              p_entry->access_type = ACCESSTYPE_MDONLY;
            }
          else if(!STRCMP(var_value, "MDONLY_RO"))
            {
              p_entry->access_type = ACCESSTYPE_MDONLY_RO;
            }
          else
            {
              DisplayLog
                  ("NFS READ_EXPORT: ERROR: Invalid access type \"%s\". Values can be: RW, RO, MDONLY, MDONLY_RO.",
                   var_value);
              err_flag = TRUE;
              continue;
            }

          set_options |= FLAG_EXPORT_ACCESSTYPE;

        }
      else if(!STRCMP(var_name, CONF_EXPORT_NFS_PROTO))
        {

#     define MAX_NFSPROTO      10       /* large enough !!! */
#     define MAX_NFSPROTO_LEN  256      /* so is it !!! */

          char *nfsvers_list[MAX_NFSPROTO];
          int idx, count;

          /* check if it has not already been set */
          if((set_options & FLAG_EXPORT_NFS_PROTO) == FLAG_EXPORT_NFS_PROTO)
            {
              DEFINED_TWICE_WARNING(CONF_EXPORT_NFS_PROTO);
              continue;
            }

          /* reset nfs proto flags (clean defaults) */
          p_entry->options &= ~(EXPORT_OPTION_NFSV2
                                | EXPORT_OPTION_NFSV3 | EXPORT_OPTION_NFSV4);

          /* allocate nfs vers strings */
          for(idx = 0; idx < MAX_NFSPROTO; idx++)
            nfsvers_list[idx] = (char *)Mem_Alloc(MAX_NFSPROTO_LEN);

          /*
           * Search for coma-separated list of nfsprotos
           */
          count = nfs_ParseConfLine(nfsvers_list, MAX_NFSPROTO,
                                    var_value, find_comma, find_endLine);

          if(count < 0)
            {
              err_flag = TRUE;
              DisplayLog("NFS READ_EXPORT: ERROR: NFS protocols list too long (>%d)",
                         MAX_NFSPROTO);

              /* free sec strings */
              for(idx = 0; idx < MAX_NFSPROTO; idx++)
                Mem_Free((caddr_t) nfsvers_list[idx]);

              continue;
            }

          /* add each Nfs protocol flag to the option field.  */

          for(idx = 0; idx < count; idx++)
            {
              if(!STRCMP(nfsvers_list[idx], "2"))
                {
                  p_entry->options |= EXPORT_OPTION_NFSV2;
                }
              else if(!STRCMP(nfsvers_list[idx], "3"))
                {
                  p_entry->options |= EXPORT_OPTION_NFSV3;
                }
              else if(!STRCMP(nfsvers_list[idx], "4"))
                {
                  p_entry->options |= EXPORT_OPTION_NFSV4;
                }
              else
                {
                  DisplayLog
                      ("NFS READ_EXPORT: ERROR: Invalid NFS version \"%s\". Values can be: 2, 3, 4.",
                       nfsvers_list[idx]);
                  err_flag = TRUE;
                }
            }

          /* free sec strings */
          for(idx = 0; idx < MAX_NFSPROTO; idx++)
            Mem_Free((caddr_t) nfsvers_list[idx]);

          /* check that at least one nfs protocol has been specified */
          if((p_entry->options & (EXPORT_OPTION_NFSV2
                                  | EXPORT_OPTION_NFSV3 | EXPORT_OPTION_NFSV4)) == 0)
            DisplayLog("NFS READ_EXPORT: WARNING: /!\\ Empty NFS_protocols list");

          set_options |= FLAG_EXPORT_NFS_PROTO;

        }
      else if(!STRCMP(var_name, CONF_EXPORT_TRANS_PROTO))
        {

#     define MAX_TRANSPROTO      10     /* large enough !!! */
#     define MAX_TRANSPROTO_LEN  256    /* so is it !!! */

          char *transproto_list[MAX_TRANSPROTO];
          int idx, count;

          /* check if it has not already been set */
          if((set_options & FLAG_EXPORT_TRANS_PROTO) == FLAG_EXPORT_TRANS_PROTO)
            {
              DEFINED_TWICE_WARNING(CONF_EXPORT_TRANS_PROTO);
              continue;
            }

          /* reset TRANS proto flags (clean defaults) */
          p_entry->options &= ~(EXPORT_OPTION_UDP | EXPORT_OPTION_TCP);

          /* allocate TRANS vers strings */
          for(idx = 0; idx < MAX_TRANSPROTO; idx++)
            transproto_list[idx] = (char *)Mem_Alloc(MAX_TRANSPROTO_LEN);

          /*
           * Search for coma-separated list of TRANSprotos
           */
          count = nfs_ParseConfLine(transproto_list, MAX_TRANSPROTO,
                                    var_value, find_comma, find_endLine);

          if(count < 0)
            {
              err_flag = TRUE;
              DisplayLog("NFS READ_EXPORT: ERROR: Protocol list too long (>%d)",
                         MAX_TRANSPROTO);

              /* free sec strings */
              for(idx = 0; idx < MAX_TRANSPROTO; idx++)
                Mem_Free((caddr_t) transproto_list[idx]);

              continue;
            }

          /* add each TRANS protocol flag to the option field.  */

          for(idx = 0; idx < count; idx++)
            {
              if(!STRCMP(transproto_list[idx], "UDP"))
                {
                  p_entry->options |= EXPORT_OPTION_UDP;
                }
              else if(!STRCMP(transproto_list[idx], "TCP"))
                {
                  p_entry->options |= EXPORT_OPTION_TCP;
                }
              else
                {
                  DisplayLog
                      ("NFS READ_EXPORT: ERROR: Invalid protocol \"%s\". Values can be: UDP, TCP.",
                       transproto_list[idx]);
                  err_flag = TRUE;
                }
            }

          /* free sec strings */
          for(idx = 0; idx < MAX_TRANSPROTO; idx++)
            Mem_Free((caddr_t) transproto_list[idx]);

          /* check that at least one TRANS protocol has been specified */
          if((p_entry->options & (EXPORT_OPTION_UDP | EXPORT_OPTION_TCP)) == 0)
            DisplayLog("TRANS READ_EXPORT: WARNING: /!\\ Empty protocol list");

          set_options |= FLAG_EXPORT_TRANS_PROTO;

        }
      else if(!STRCMP(var_name, CONF_EXPORT_ANON_ROOT))
        {

          long int anon_uid;
          char *end_ptr;

          /* check if it has not already been set */
          if((set_options & FLAG_EXPORT_ANON_ROOT) == FLAG_EXPORT_ANON_ROOT)
            {
              DEFINED_TWICE_WARNING(CONF_EXPORT_ANON_ROOT);
              continue;
            }

          /* parse and check anon_uid */
          errno = 0;

          anon_uid = strtol(var_value, &end_ptr, 10);

          if(end_ptr == NULL || *end_ptr != '\0' || errno != 0)
            {
              DisplayLog("NFS READ_EXPORT: ERROR: Invalid Anonymous_root_uid: \"%s\"",
                         var_value);
              err_flag = TRUE;
              continue;
            }

          /* set anon_uid */

          p_entry->anonymous_uid = (uid_t) anon_uid;

          set_options |= FLAG_EXPORT_ANON_ROOT;

        }
      else if(!STRCMP(var_name, CONF_EXPORT_SECTYPE))
        {
#     define MAX_SECTYPE      10        /* large enough !!! */
#     define MAX_SECTYPE_LEN  256       /* so is it !!! */

          char *sec_list[MAX_SECTYPE];
          int idx, count;

          /* check if it has not already been set */
          if((set_options & FLAG_EXPORT_SECTYPE) == FLAG_EXPORT_SECTYPE)
            {
              DEFINED_TWICE_WARNING(CONF_EXPORT_SECTYPE);
              continue;
            }

          /* reset security flags (clean defaults) */
          p_entry->options &= ~(EXPORT_OPTION_AUTH_NONE
                                | EXPORT_OPTION_AUTH_UNIX
                                | EXPORT_OPTION_RPCSEC_GSS_NONE
                                | EXPORT_OPTION_RPCSEC_GSS_INTG
                                | EXPORT_OPTION_RPCSEC_GSS_PRIV);

          /* allocate sec strings */
          for(idx = 0; idx < MAX_SECTYPE; idx++)
            sec_list[idx] = (char *)Mem_Alloc(MAX_SECTYPE_LEN);

          /*
           * Search for coma-separated list of sectypes
           */
          count = nfs_ParseConfLine(sec_list, MAX_SECTYPE,
                                    var_value, find_comma, find_endLine);

          if(count < 0)
            {
              err_flag = TRUE;
              DisplayLog("NFS READ_EXPORT: ERROR: SecType list too long (>%d)",
                         MAX_SECTYPE);

              /* free sec strings */
              for(idx = 0; idx < MAX_SECTYPE; idx++)
                Mem_Free((caddr_t) sec_list[idx]);

              continue;
            }

          /* add each sectype flag to the option field.  */

          for(idx = 0; idx < count; idx++)
            {
              if(!STRCMP(sec_list[idx], "none"))
                {
                  p_entry->options |= EXPORT_OPTION_AUTH_NONE;
                }
              else if(!STRCMP(sec_list[idx], "sys"))
                {
                  p_entry->options |= EXPORT_OPTION_AUTH_UNIX;
                }
              else if(!STRCMP(sec_list[idx], "krb5"))
                {
                  p_entry->options |= EXPORT_OPTION_RPCSEC_GSS_NONE;
                }
              else if(!STRCMP(sec_list[idx], "krb5i"))
                {
                  p_entry->options |= EXPORT_OPTION_RPCSEC_GSS_INTG;
                }
              else if(!STRCMP(sec_list[idx], "krb5p"))
                {
                  p_entry->options |= EXPORT_OPTION_RPCSEC_GSS_PRIV;
                }
              else
                {
                  DisplayLog
                      ("NFS READ_EXPORT: ERROR: Invalid SecType \"%s\". Values can be: none, sys, krb5, krb5i, krb5p.",
                       sec_list[idx]);
                  err_flag = TRUE;
                }
            }

          /* free sec strings */
          for(idx = 0; idx < MAX_SECTYPE; idx++)
            Mem_Free((caddr_t) sec_list[idx]);

          /* check that at least one sectype has been specified */
          if((p_entry->options & (EXPORT_OPTION_AUTH_NONE
                                  | EXPORT_OPTION_AUTH_UNIX
                                  | EXPORT_OPTION_RPCSEC_GSS_NONE
                                  | EXPORT_OPTION_RPCSEC_GSS_INTG
                                  | EXPORT_OPTION_RPCSEC_GSS_PRIV)) == 0)
            DisplayLog("NFS READ_EXPORT: WARNING: /!\\ Empty SecType");

          set_options |= FLAG_EXPORT_SECTYPE;

        }
      else if(!STRCMP(var_name, CONF_EXPORT_MAX_READ))
        {
          long long int size;
          char *end_ptr;

          /* check if it has not already been set */
          if((set_options & FLAG_EXPORT_MAX_READ) == FLAG_EXPORT_MAX_READ)
            {
              DEFINED_TWICE_WARNING(CONF_EXPORT_MAX_READ);
              continue;
            }

          errno = 0;
          size = strtoll(var_value, &end_ptr, 10);

          if(end_ptr == NULL || *end_ptr != '\0' || errno != 0)
            {
              DisplayLog("NFS READ_EXPORT: ERROR: Invalid MaxRead: \"%s\"", var_value);
              err_flag = TRUE;
              continue;
            }

          if(size < 0)
            {
              DisplayLog("NFS READ_EXPORT: ERROR: MaxRead out of range: %lld", size);
              err_flag = TRUE;
              continue;
            }

          /* set filesystem_id */

          p_entry->MaxRead = (fsal_size_t) size;
          p_entry->options |= EXPORT_OPTION_MAXREAD;

          set_options |= FLAG_EXPORT_MAX_READ;
        }
      else if(!STRCMP(var_name, CONF_EXPORT_MAX_WRITE))
        {
          long long int size;
          char *end_ptr;

          /* check if it has not already been set */
          if((set_options & FLAG_EXPORT_MAX_WRITE) == FLAG_EXPORT_MAX_WRITE)
            {
              DEFINED_TWICE_WARNING(CONF_EXPORT_MAX_WRITE);
              continue;
            }

          errno = 0;
          size = strtoll(var_value, &end_ptr, 10);

          if(end_ptr == NULL || *end_ptr != '\0' || errno != 0)
            {
              DisplayLog("NFS READ_EXPORT: ERROR: Invalid MaxWrite: \"%s\"", var_value);
              err_flag = TRUE;
              continue;
            }

          if(size < 0)
            {
              DisplayLog("NFS READ_EXPORT: ERROR: MaxWrite out of range: %lld", size);
              err_flag = TRUE;
              continue;
            }

          /* set filesystem_id */

          p_entry->MaxWrite = (fsal_size_t) size;
          p_entry->options |= EXPORT_OPTION_MAXWRITE;

          set_options |= FLAG_EXPORT_MAX_WRITE;
        }
      else if(!STRCMP(var_name, CONF_EXPORT_PREF_READ))
        {
          long long int size;
          char *end_ptr;

          /* check if it has not already been set */
          if((set_options & FLAG_EXPORT_PREF_READ) == FLAG_EXPORT_PREF_READ)
            {
              DEFINED_TWICE_WARNING(CONF_EXPORT_PREF_READ);
              continue;
            }

          errno = 0;
          size = strtoll(var_value, &end_ptr, 10);

          if(end_ptr == NULL || *end_ptr != '\0' || errno != 0)
            {
              DisplayLog("NFS READ_EXPORT: ERROR: Invalid PrefRead: \"%s\"", var_value);
              err_flag = TRUE;
              continue;
            }

          if(size < 0)
            {
              DisplayLog("NFS READ_EXPORT: ERROR: PrefRead out of range: %lld", size);
              err_flag = TRUE;
              continue;
            }

          /* set filesystem_id */

          p_entry->PrefRead = (fsal_size_t) size;
          p_entry->options |= EXPORT_OPTION_PREFREAD;

          set_options |= FLAG_EXPORT_PREF_READ;
        }
      else if(!STRCMP(var_name, CONF_EXPORT_PREF_WRITE))
        {
          long long int size;
          char *end_ptr;

          /* check if it has not already been set */
          if((set_options & FLAG_EXPORT_PREF_WRITE) == FLAG_EXPORT_PREF_WRITE)
            {
              DEFINED_TWICE_WARNING(CONF_EXPORT_PREF_WRITE);
              continue;
            }

          errno = 0;
          size = strtoll(var_value, &end_ptr, 10);

          if(end_ptr == NULL || *end_ptr != '\0' || errno != 0)
            {
              DisplayLog("NFS READ_EXPORT: ERROR: Invalid PrefWrite: \"%s\"", var_value);
              err_flag = TRUE;
              continue;
            }

          if(size < 0)
            {
              DisplayLog("NFS READ_EXPORT: ERROR: PrefWrite out of range: %lld", size);
              err_flag = TRUE;
              continue;
            }

          /* set filesystem_id */

          p_entry->PrefWrite = (fsal_size_t) size;
          p_entry->options |= EXPORT_OPTION_PREFWRITE;

          set_options |= FLAG_EXPORT_PREF_WRITE;
        }
      else if(!STRCMP(var_name, CONF_EXPORT_PREF_READDIR))
        {
          long long int size;
          char *end_ptr;

          /* check if it has not already been set */
          if((set_options & FLAG_EXPORT_PREF_READDIR) == FLAG_EXPORT_PREF_READDIR)
            {
              DEFINED_TWICE_WARNING(CONF_EXPORT_PREF_READDIR);
              continue;
            }

          errno = 0;
          size = strtoll(var_value, &end_ptr, 10);

          if(end_ptr == NULL || *end_ptr != '\0' || errno != 0)
            {
              DisplayLog("NFS READ_EXPORT: ERROR: Invalid PrefReaddir: \"%s\"",
                         var_value);
              err_flag = TRUE;
              continue;
            }

          if(size < 0)
            {
              DisplayLog("NFS READ_EXPORT: ERROR: PrefReaddir out of range: %lld", size);
              err_flag = TRUE;
              continue;
            }

          /* set filesystem_id */

          p_entry->PrefReaddir = (fsal_size_t) size;
          p_entry->options |= EXPORT_OPTION_PREFRDDIR;

          set_options |= FLAG_EXPORT_PREF_READDIR;
        }
      else if(!STRCMP(var_name, CONF_EXPORT_PREF_WRITE))
        {
          long long int size;
          char *end_ptr;

          /* check if it has not already been set */
          if((set_options & FLAG_EXPORT_PREF_WRITE) == FLAG_EXPORT_PREF_WRITE)
            {
              DEFINED_TWICE_WARNING(CONF_EXPORT_PREF_WRITE);
              continue;
            }

          errno = 0;
          size = strtoll(var_value, &end_ptr, 10);

          if(end_ptr == NULL || *end_ptr != '\0' || errno != 0)
            {
              DisplayLog("NFS READ_EXPORT: ERROR: Invalid PrefWrite: \"%s\"", var_value);
              err_flag = TRUE;
              continue;
            }

          if(size < 0)
            {
              DisplayLog("NFS READ_EXPORT: ERROR: PrefWrite out of range: %lld", size);
              err_flag = TRUE;
              continue;
            }

          /* set filesystem_id */

          p_entry->PrefWrite = (fsal_size_t) size;
          p_entry->options |= EXPORT_OPTION_PREFWRITE;

          set_options |= FLAG_EXPORT_PREF_WRITE;

        }
      else if(!STRCMP(var_name, CONF_EXPORT_FSID))
        {
          long long int major, minor;
          char *end_ptr;

          /* check if it has not already been set */
          if((set_options & FLAG_EXPORT_FSID) == FLAG_EXPORT_FSID)
            {
              DEFINED_TWICE_WARNING(CONF_EXPORT_FSID);
              continue;
            }

          /* parse and check filesystem id */
          errno = 0;
          major = strtoll(var_value, &end_ptr, 10);

          if(end_ptr == NULL || *end_ptr != '.' || errno != 0)
            {
              DisplayLog("NFS READ_EXPORT: ERROR: Invalid filesystem_id: \"%s\"",
                         var_value);
              err_flag = TRUE;
              continue;
            }

          end_ptr++;            /* the first character after the dot */

          errno = 0;
          minor = strtoll(end_ptr, &end_ptr, 10);

          if(end_ptr == NULL || *end_ptr != '\0' || errno != 0)
            {
              DisplayLog("NFS READ_EXPORT: ERROR: Invalid filesystem_id: \"%s\"",
                         var_value);
              err_flag = TRUE;
              continue;
            }

          if(major < 0 || minor < 0)
            {
              DisplayLog("NFS READ_EXPORT: ERROR: filesystem_id out of range: %lld.%lld",
                         major, minor);
              err_flag = TRUE;
              continue;
            }

          /* set filesystem_id */

          p_entry->filesystem_id.major = (fsal_u64_t) major;
          p_entry->filesystem_id.minor = (fsal_u64_t) minor;

          set_options |= FLAG_EXPORT_FSID;

        }
      else if(!STRCMP(var_name, CONF_EXPORT_NOSUID))
        {
          /* check if it has not already been set */
          if((set_options & FLAG_EXPORT_NOSUID) == FLAG_EXPORT_NOSUID)
            {
              DEFINED_TWICE_WARNING(CONF_EXPORT_NOSUID);
              continue;
            }

          switch (StrToBoolean(var_value))
            {
            case 1:
              p_entry->options |= EXPORT_OPTION_NOSUID;
              break;

            case 0:
              /*default (false) */
              break;

            default:           /* error */
              {
                DisplayLog
                    ("NFS READ_EXPORT: ERROR: Invalid value for %s (%s): TRUE or FALSE expected.",
                     var_name, var_value);
                err_flag = TRUE;
                continue;
              }
            }

          set_options |= FLAG_EXPORT_NOSUID;

        }
      else if(!STRCMP(var_name, CONF_EXPORT_NOSGID))
        {
          /* check if it has not already been set */
          if((set_options & FLAG_EXPORT_NOSGID) == FLAG_EXPORT_NOSGID)
            {
              DEFINED_TWICE_WARNING(CONF_EXPORT_NOSGID);
              continue;
            }

          switch (StrToBoolean(var_value))
            {
            case 1:
              p_entry->options |= EXPORT_OPTION_NOSGID;
              break;

            case 0:
              /*default (false) */
              break;

            default:           /* error */
              DisplayLog
                  ("NFS READ_EXPORT: ERROR: Invalid value for %s (%s): TRUE or FALSE expected.",
                   var_name, var_value);
              err_flag = TRUE;
              continue;
            }

          set_options |= FLAG_EXPORT_NOSGID;
        }
      else if(!STRCMP(var_name, CONF_EXPORT_PRIVILEGED_PORT))
        {
          /* check if it has not already been set */
          if((set_options & FLAG_EXPORT_PRIVILEGED_PORT) == FLAG_EXPORT_PRIVILEGED_PORT)
            {
              DEFINED_TWICE_WARNING(FLAG_EXPORT_PRIVILEGED_PORT);
              continue;
            }

          switch (StrToBoolean(var_value))
            {
            case 1:
              p_entry->options |= EXPORT_OPTION_PRIVILEGED_PORT;
              break;

            case 0:
              /*default (false) */
              break;

            default:           /* error */
              DisplayLog
                  ("NFS READ_EXPORT: ERROR: Invalid value for '%s' (%s): TRUE or FALSE expected.",
                   var_name, var_value);
              err_flag = TRUE;
              continue;
            }
          set_options |= FLAG_EXPORT_PRIVILEGED_PORT;
        }
      else if(!STRCMP(var_name, CONF_EXPORT_USE_DATACACHE))
        {
          /* check if it has not already been set */
          if((set_options & FLAG_EXPORT_USE_DATACACHE) == FLAG_EXPORT_USE_DATACACHE)
            {
              DEFINED_TWICE_WARNING(FLAG_EXPORT_USE_DATACACHE);
              continue;
            }

          switch (StrToBoolean(var_value))
            {
            case 1:
              p_entry->options |= EXPORT_OPTION_USE_DATACACHE;
              break;

            case 0:
              /*default (false) */
              break;

            default:           /* error */
              DisplayLog
                  ("NFS READ_EXPORT: ERROR: Invalid value for '%s' (%s): TRUE or FALSE expected.",
                   var_name, var_value);
              err_flag = TRUE;
              continue;
            }
          set_options |= FLAG_EXPORT_USE_DATACACHE;
        }
      else if(!STRCMP(var_name, CONF_EXPORT_PNFS))
        {
          /* check if it has not already been set */
          if((set_options & FLAG_EXPORT_USE_PNFS) == FLAG_EXPORT_USE_PNFS)
            {
              DEFINED_TWICE_WARNING(FLAG_EXPORT_USE_PNFS);
              continue;
            }

          switch (StrToBoolean(var_value))
            {
            case 1:
              p_entry->options |= EXPORT_OPTION_USE_PNFS;
              break;

            case 0:
              /*default (false) */
              break;

            default:           /* error */
              DisplayLog
                  ("NFS READ_EXPORT: ERROR: Invalid value for '%s' (%s): TRUE or FALSE expected.",
                   var_name, var_value);
              err_flag = TRUE;
              continue;
            }
          set_options |= EXPORT_OPTION_USE_PNFS;
        }
      else if(!STRCMP(var_name, CONF_EXPORT_FS_SPECIFIC))
        {
          /* check if it has not already been set */
          if((set_options & FLAG_EXPORT_FS_SPECIFIC) == FLAG_EXPORT_FS_SPECIFIC)
            {
              DEFINED_TWICE_WARNING(CONF_EXPORT_FS_SPECIFIC);
              continue;
            }

          strncpy(p_entry->FS_specific, var_value, MAXPATHLEN);

          set_options |= FLAG_EXPORT_FS_SPECIFIC;

        }
      else if(!STRCMP(var_name, CONF_EXPORT_FS_TAG))
        {
          /* check if it has not already been set */
          if((set_options & FLAG_EXPORT_FS_TAG) == FLAG_EXPORT_FS_TAG)
            {
              DEFINED_TWICE_WARNING(CONF_EXPORT_FS_TAG);
              continue;
            }

          strncpy(p_entry->FS_tag, var_value, MAXPATHLEN);

          set_options |= FLAG_EXPORT_FS_TAG;

        }
      else if(!STRCMP(var_name, CONF_EXPORT_MAX_OFF_WRITE))
        {
          long long int offset;
          char *end_ptr;

          errno = 0;
          offset = strtoll(var_value, &end_ptr, 10);

          if(end_ptr == NULL || *end_ptr != '\0' || errno != 0)
            {
              DisplayLog("NFS READ_EXPORT: ERROR: Invalid MaxOffsetWrite: \"%s\"",
                         var_value);
              err_flag = TRUE;
              continue;
            }

          /* set filesystem_id */

          p_entry->MaxOffsetWrite = (fsal_size_t) offset;
          p_entry->options |= EXPORT_OPTION_MAXOFFSETWRITE;

          set_options |= FLAG_EXPORT_MAX_OFF_WRITE;

        }
      else if(!STRCMP(var_name, CONF_EXPORT_MAX_CACHE_SIZE))
        {
          long long int offset;
          char *end_ptr;

          errno = 0;
          offset = strtoll(var_value, &end_ptr, 10);

          if(end_ptr == NULL || *end_ptr != '\0' || errno != 0)
            {
              DisplayLog("NFS READ_EXPORT: ERROR: Invalid MaxCacheSize: \"%s\"",
                         var_value);
              err_flag = TRUE;
              continue;
            }

          /* set filesystem_id */

          p_entry->MaxCacheSize = (fsal_size_t) offset;
          p_entry->options |= EXPORT_OPTION_MAXCACHESIZE;

          set_options |= FLAG_EXPORT_MAX_CACHE_SIZE;

        }
      else if(!STRCMP(var_name, CONF_EXPORT_MAX_OFF_READ))
        {
          long long int offset;
          char *end_ptr;

          errno = 0;
          offset = strtoll(var_value, &end_ptr, 10);

          if(end_ptr == NULL || *end_ptr != '\0' || errno != 0)
            {
              DisplayLog("NFS READ_EXPORT: ERROR: Invalid MaxOffsetRead: \"%s\"",
                         var_value);
              err_flag = TRUE;
              continue;
            }

          /* set filesystem_id */

          p_entry->MaxOffsetRead = (fsal_size_t) offset;
          p_entry->options |= EXPORT_OPTION_MAXOFFSETREAD;

          set_options |= FLAG_EXPORT_MAX_OFF_READ;

        }
      else
        {
          DisplayLog("NFS READ_EXPORT: WARNING: Unknown option: %s", var_name);
        }

    }

  /** check for mandatory options */

  if((set_options & mandatory_options) != mandatory_options)
    {
      if((set_options & FLAG_EXPORT_ID) != FLAG_EXPORT_ID)
        DisplayLog("NFS READ_EXPORT: ERROR: Missing mandatory parameter %s",
                   CONF_EXPORT_ID);

      if((set_options & FLAG_EXPORT_PATH) != FLAG_EXPORT_PATH)
        DisplayLog("NFS READ_EXPORT: ERROR: Missing mandatory parameter %s",
                   CONF_EXPORT_PATH);

      if((set_options & FLAG_EXPORT_ROOT_OR_ACCESS) != FLAG_EXPORT_ROOT_OR_ACCESS)
        DisplayLog("NFS READ_EXPORT: ERROR: Missing mandatory parameter %s or %s",
                   CONF_EXPORT_ROOT, CONF_EXPORT_ACCESS);

      if((set_options & FLAG_EXPORT_PSEUDO) != FLAG_EXPORT_PSEUDO)
        DisplayLog("NFS READ_EXPORT: ERROR: Missing mandatory parameter %s",
                   CONF_EXPORT_PSEUDO);

      err_flag = TRUE;
    }

  /* check if there had any error.
   * if so, free the p_entry and return an error.
   */
  if(err_flag)
    {
      Mem_Free(p_entry);
      return -1;
    }

  *pp_export = p_entry;

  DisplayLogLevel(NIV_EVENT,
                  "NFS READ_EXPORT: Export %d (%s) successfully parsed",
                  p_entry->id, p_entry->fullpath);

  return 0;

}

/** 
 * BuildDefaultExport : builds an export entry for '/'
 * with default parameters.
 */

static char *client_root_access[] = { "*" };

exportlist_t *BuildDefaultExport()
{
  exportlist_t *p_entry;
  int rc;

  /* allocates new export entry */
  p_entry = (exportlist_t *) Mem_Alloc(sizeof(exportlist_t));

  if(p_entry == NULL)
    return NULL;

  /** @todo set default values here */

  p_entry->next = NULL;
  p_entry->options = 0;
  p_entry->status = EXPORTLIST_OK;
  p_entry->clients.num_clients = 0;
  p_entry->access_type = ACCESSTYPE_RW;
  p_entry->anonymous_uid = (uid_t) ANON_UID;
  p_entry->MaxOffsetWrite = (fsal_off_t) 0;
  p_entry->MaxOffsetRead = (fsal_off_t) 0;
  p_entry->MaxCacheSize = (fsal_off_t) 0;

  /* by default, we support auth_none and auth_sys */
  p_entry->options |= EXPORT_OPTION_AUTH_NONE | EXPORT_OPTION_AUTH_UNIX;

  /* by default, we support both NFS versions and transport protocols */
  p_entry->options |= EXPORT_OPTION_NFSV2 | EXPORT_OPTION_NFSV3 | EXPORT_OPTION_NFSV4;
  p_entry->options |= EXPORT_OPTION_UDP | EXPORT_OPTION_TCP;

  p_entry->filesystem_id.major = (fsal_u64_t) 101;
  p_entry->filesystem_id.minor = (fsal_u64_t) 101;

  p_entry->MaxWrite = (fsal_size_t) 16384;
  p_entry->MaxRead = (fsal_size_t) 16384;
  p_entry->PrefWrite = (fsal_size_t) 16384;
  p_entry->PrefRead = (fsal_size_t) 16384;
  p_entry->PrefReaddir = (fsal_size_t) 16384;

  strcpy(p_entry->FS_specific, "");
  strcpy(p_entry->FS_tag, "ganesha");

  p_entry->id = 1;

  strcpy(p_entry->fullpath, "/");
  strcpy(p_entry->dirname, "/");
  strcpy(p_entry->fsname, "");
  strcpy(p_entry->pseudopath, "/");
  strcpy(p_entry->referral, "");

  p_entry->UseCookieVerifier = FALSE ;

  /**
   * Grant root access to all clients
   */
  rc = nfs_AddClientsToExportList(p_entry, 1, client_root_access, EXPORT_OPTION_ROOT);

  if(rc != 0)
    {
      DisplayLog("NFS READ_EXPORT: ERROR: Invalid client \"%s\"", client_root_access);
      return NULL;
    }

  DisplayLogLevel(NIV_EVENT,
                  "NFS READ_EXPORT: Export %d (%s) successfully parsed",
                  p_entry->id, p_entry->fullpath);

  return p_entry;

}                               /* BuildDefaultExport */

/**
 * ReadExports:
 * Read the export entries from the parsed configuration file.
 * \return A negative value on error,
 *         the number of export entries else.
 */
int ReadExports(config_file_t in_config,        /* The file that contains the export list */
                exportlist_t ** ppexportlist)   /* Pointer to the export list */
{

  int nb_blk, rc, i;
  char *blk_name;
  int err_flag = FALSE;

  exportlist_t *p_export_item;
  exportlist_t *p_export_last = NULL;

  int nb_entries = 0;

  if(!ppexportlist)
    return -EFAULT;

  *ppexportlist = NULL;

  /* get the number of blocks in the configuration file */
  nb_blk = config_GetNbBlocks(in_config);

  if(nb_blk < 0)
    return -1;

  /* Iteration on config file blocks. */
  for(i = 0; i < nb_blk; i++)
    {
      config_item_t block;

      block = config_GetBlockByIndex(in_config, i);

      if(block == NULL)
        return -1;

      /* get the name of the block */
      blk_name = config_GetBlockName(block);

      if(blk_name == NULL)
        return -1;

      if(!STRCMP(blk_name, CONF_LABEL_EXPORT))
        {

          rc = BuildExportEntry(block, &p_export_item);

          /* If the entry is errorneous, ignore it
           * and continue checking syntax of other entries.
           */
          if(rc != 0)
            {
              err_flag = TRUE;
              continue;
            }

          p_export_item->next = NULL;

          if(*ppexportlist == NULL)
            {
              *ppexportlist = p_export_item;
            }
          else
            {
              p_export_last->next = p_export_item;
            }
          p_export_last = p_export_item;

          nb_entries++;

        }

    }

  if(err_flag)
    {
      return -1;
    }
  else
    return nb_entries;
}

/**
 * function for matching a specific option in the client export list.
 */
static int export_client_match(unsigned int addr,
			       char *ipstring,
                               exportlist_t * pexport,
                               exportlist_client_entry_t * pclient_found,
                               unsigned int export_option)
{
  unsigned int i;
  int rc;
  char hostname[MAXHOSTNAMELEN];

#ifdef _DEBUG_DISPATCH
  if(export_option & EXPORT_OPTION_ROOT)
    printf("Looking for root access entries\n");
  if(export_option & EXPORT_OPTION_ACCESS)
    printf("Looking for access only entries\n");
#endif

  for(i = 0; i < pexport->clients.num_clients; i++)
    {

      /* only match the specified flags */
      if((pexport->clients.clientarray[i].options & export_option) != export_option)
        continue;

      switch (pexport->clients.clientarray[i].type)
        {
        case HOSTIF_CLIENT:

          if(pexport->clients.clientarray[i].client.hostif.clientaddr == addr)
            {
#ifdef _DEBUG_DISPATCH
              printf("This matches host adress\n");
#endif
              *pclient_found = pexport->clients.clientarray[i];
              return TRUE;
            }
          break;

        case NETWORK_CLIENT:

#ifdef _DEBUG_DISPATCH
          printf("Test net %d.%d.%d.%d in %d.%d.%d.%d ??\n",
                 (unsigned int)(pexport->clients.clientarray[i].client.network.
                                netaddr >> 24),
                 (unsigned
                  int)((pexport->clients.clientarray[i].client.network.
                        netaddr >> 16) & 0xFF),
                 (unsigned
                  int)((pexport->clients.clientarray[i].client.network.
                        netaddr >> 8) & 0xFF),
                 (unsigned int)(pexport->clients.clientarray[i].client.network.
                                netaddr & 0xFF), (unsigned int)(addr >> 24),
                 (unsigned int)(addr >> 16) & 0xFF, (unsigned int)(addr >> 8) & 0xFF,
                 (unsigned int)(addr & 0xFF));
#endif

          if((pexport->clients.clientarray[i].client.network.netmask & addr) ==
             pexport->clients.clientarray[i].client.network.netaddr)
            {
#ifdef _DEBUG_DISPATCH
              printf("This matches network adress\n");
#endif
              *pclient_found = pexport->clients.clientarray[i];
              return TRUE;
            }
          break;

        case NETGROUP_CLIENT:
          /* Try to get the entry from th IP/name cache */
          if((rc = nfs_ip_name_get(addr, hostname)) != IP_NAME_SUCCESS)
            {
              if(rc == IP_NAME_NOT_FOUND)
                {
                  /* IPaddr was not cached, add it to the cache */
                  if(nfs_ip_name_add(addr, hostname) != IP_NAME_SUCCESS)
                    {
                      /* Major failure, name could not be resolved */
                      break;
                    }
                }
            }

          /* At this point 'hostname' should contain the name that was found */
          if(innetgr
             (pexport->clients.clientarray[i].client.netgroup.netgroupname, hostname,
              NULL, NULL) == 1)
            {
              *pclient_found = pexport->clients.clientarray[i];
              return TRUE;
            }
          break;

        case WILDCARDHOST_CLIENT:
          /* Try to get the entry from th IP/name cache */
          if((rc = nfs_ip_name_get(addr, hostname)) != IP_NAME_SUCCESS)
            {
              if(rc == IP_NAME_NOT_FOUND)
                {
                  /* IPaddr was not cached, add it to the cache */
                  if(nfs_ip_name_add(addr, hostname) != IP_NAME_SUCCESS)
                    {
                      /* Major failure, name could not be resolved */
#ifdef _DEBUG_DISPATCH
                      printf("Could not resolve addr %u.%u.%u.%u\n",
                             (unsigned int)(addr >> 24),
                             (unsigned int)(addr >> 16) & 0xFF,
                             (unsigned int)(addr >> 8) & 0xFF,
                             (unsigned int)(addr & 0xFF));
#endif
		      strncpy(hostname, "unresolved", 10);
                    }
                }
            }
#ifdef _DEBUG_DISPATCH
          printf("Wildcarded hostname: testing if '%s' matches '%s'\n",
                 hostname, pexport->clients.clientarray[i].client.wildcard.wildcard);
#endif

          /* At this point 'hostname' should contain the name that was found */
          if(fnmatch
             (pexport->clients.clientarray[i].client.wildcard.wildcard, hostname,
              FNM_PATHNAME) == 0)
            {
              *pclient_found = pexport->clients.clientarray[i];
              return TRUE;
            }
#ifdef _DEBUG_DISPATCH
          printf("'%s' not matching '%s'\n",
                 hostname, pexport->clients.clientarray[i].client.wildcard.wildcard);
#endif

	  /* Now checking for IP wildcards */
          if(fnmatch
             (pexport->clients.clientarray[i].client.wildcard.wildcard, ipstring,
              FNM_PATHNAME) == 0)
            {
              *pclient_found = pexport->clients.clientarray[i];
              return TRUE;
            }

          break;

        case GSSPRINCIPAL_CLIENT:
          /** @toto BUGAZOMEU a completer lors de l'integration de RPCSEC_GSS */
          printf("----------> Unsupported type GSS_PRINCIPAL_CLIENT\n");
          return FALSE;
          break;

        default:
          return FALSE;         /* Should never occurs */
          break;
        }                       /* switch */
    }                           /* for */

  /* no export found for this option */
  return FALSE;

}                               /* export_client_match */

static int export_client_matchv6(struct in6_addr *paddrv6,
                                 exportlist_t * pexport,
                                 exportlist_client_entry_t * pclient_found,
                                 unsigned int export_option)
{
  unsigned int i;
  int rc;
  char hostname[MAXHOSTNAMELEN];

#ifdef _DEBUG_DISPATCH
  if(export_option & EXPORT_OPTION_ROOT)
    printf("Looking for root access entries\n");
  if(export_option & EXPORT_OPTION_ACCESS)
    printf("Looking for access only entries\n");
#endif

  for(i = 0; i < pexport->clients.num_clients; i++)
    {

      /* only match the specified flags */
      if((pexport->clients.clientarray[i].options & export_option) != export_option)
        continue;

      switch (pexport->clients.clientarray[i].type)
        {
        case HOSTIF_CLIENT:
        case NETWORK_CLIENT:
        case NETGROUP_CLIENT:
        case WILDCARDHOST_CLIENT:
        case GSSPRINCIPAL_CLIENT:
          break;

        case HOSTIF_CLIENT_V6:
          if(!memcmp(pexport->clients.clientarray[i].client.hostif.clientaddr6.s6_addr, paddrv6->s6_addr, 16))  /* Remember that IPv6 address are 128 bits = 16 bytes long */
            {
#ifdef _DEBUG_DISPATCH
              printf("This matches host adress in IPv6\n");
#endif
              *pclient_found = pexport->clients.clientarray[i];
              return TRUE;
            }

        default:
          return FALSE;         /* Should never occurs */
          break;
        }                       /* switch */
    }                           /* for */

  /* no export found for this option */
  return FALSE;

}                               /* export_client_matchv6 */

/**
 * nfs_export_check_access: checks if a machine is authorized to access an export entry.
 *
 * Checks if a machine is authorized to access an export entry. 
 *
 * @param ssaddr        [IN]    the complete remote address (as a sockaddr_storage to be IPv6 compliant)
 * @param ptr_req       [IN]    pointer to the related RPC request.
 * @param pexpprt       [IN]    related export entry (if found, NULL otherwise).
 * @param nfs_prog      [IN]    number for the NFS program.
 * @param mnt_program   [IN]    number for the MOUNT program.
 * @param ht_ip_stats   [INOUT] IP/stats hash table
 * @param ip_stats_pool [INOUT] IP/stats pool
 * @param pclient_found [OUT]   pointer to client entry found in export list, NULL if nothing was found.
 *
 * @return TRUE if access in granted, FALSE otherwise.
 *
 */

int nfs_export_check_access(struct sockaddr_storage *pssaddr,
                            struct svc_req *ptr_req,
                            exportlist_t * pexport,
                            unsigned int nfs_prog,
                            unsigned int mnt_prog,
                            hash_table_t * ht_ip_stats,
                            nfs_ip_stats_t * ip_stats_pool,
                            exportlist_client_entry_t * pclient_found)
{
  int rc;
  unsigned int addr;
  struct sockaddr_in *psockaddr_in;
#ifdef _USE_TIRPC_IPV6
  struct sockaddr_in6 *psockaddr_in6;
#endif
  static char ten_bytes_all_0[10];
  static unsigned two_bytes_all_1 = 0xFFFF;
  char ipstring[MAXHOSTNAMELEN];
  char ip6string[MAXHOSTNAMELEN];

  memset(ten_bytes_all_0, 0, 10);

  psockaddr_in = (struct sockaddr_in *)pssaddr;
  addr = psockaddr_in->sin_addr.s_addr;

  /* For now, no matching client is found */
  memset(pclient_found, 0, sizeof(exportlist_client_entry_t));

  /* PROC NULL is always authorized, in all protocols */
  if(ptr_req->rq_proc == 0)
    return TRUE;

  /* If mount protocol is called, just check that AUTH_NONE is not used */
  if(ptr_req->rq_prog == mnt_prog)
    {
      if(ptr_req->rq_cred.oa_flavor != AUTH_NONE)
        return TRUE;
      else
        return FALSE;
    }
#ifdef _USE_TIPRC_IPV6
  if(psockaddr_in->sin_family == AF_INET)
#endif
    /* Increment the stats per client address (for IPv4 Only) */
    if((rc =
        nfs_ip_stats_incr(ht_ip_stats, addr, nfs_prog, mnt_prog,
                          ptr_req)) == IP_STATS_NOT_FOUND)
      {
        if(nfs_ip_stats_add(ht_ip_stats, addr, ip_stats_pool) == IP_STATS_SUCCESS)
          rc = nfs_ip_stats_incr(ht_ip_stats, addr, nfs_prog, mnt_prog, ptr_req);
      }
#ifdef _USE_TIRPC_IPV6
  if(psockaddr_in->sin_family == AF_INET)
    {
#endif                          /* _USE_TIRPC_IPV6 */
<<<<<<< HEAD
      
=======

>>>>>>> 2d3025fe
      /* Convert IP address into a string for wild character access checks. */
      inet_ntop(psockaddr_in->sin_family, &psockaddr_in->sin_addr,
		ipstring, INET_ADDRSTRLEN);
      if (ipstring == NULL) {
	DisplayLog("Error: Could not convert the IPv4 address to a character string.");
	return FALSE;
      }
<<<<<<< HEAD
      
=======

>>>>>>> 2d3025fe
      /* check if any root access export matches this client */
      if(export_client_match(addr, ipstring, pexport, pclient_found, EXPORT_OPTION_ROOT))
        return TRUE;
      /* else, check if any access only export matches this client */
      else if(export_client_match(addr, ipstring, pexport, pclient_found, EXPORT_OPTION_ACCESS))
        return TRUE;
#ifdef _USE_TIRPC_IPV6
    }
  else
    {
      psockaddr_in6 = (struct sockaddr_in6 *)pssaddr;
#ifdef _DEBUG_DISPATCH
      char txtaddrv6[100];

      inet_ntop(psockaddr_in6->sin6_family,
                psockaddr_in6->sin6_addr.s6_addr, txtaddrv6, 100);
      printf("Client has IPv6 adress = %s\n", txtaddrv6);
#endif

      /* If the client socket is IPv4, then it is wrapped into a   ::ffff:a.b.c.d IPv6 address. We check this here 
       * This kind of adress is shaped like this:
       * |---------------------------------------------------------------|
       * |   80 bits = 10 bytes  | 16 bits = 2 bytes | 32 bits = 4 bytes |
       * |---------------------------------------------------------------|
       * |            0          |        FFFF       |    IPv4 address   | 
       * |---------------------------------------------------------------|   */
      if(!memcmp(psockaddr_in6->sin6_addr.s6_addr, ten_bytes_all_0, 10) &&
         !memcmp((char *)(psockaddr_in6->sin6_addr.s6_addr + 10),
                 (char *)&two_bytes_all_1, 2))
        {
	  /* Convert IP address into a string for wild character access checks. */
	  inet_ntop(psockaddr_in->sin6_family, &psockaddr_in->sin6_addr,
		    ip6string, INET6_ADDRSTRLEN);
	  if (ip6string == NULL) {
	    DisplayLog("Error: Could not convert the IPv6 address to a character string.");
	    return FALSE;
	  }

          /* This is an IPv4 address mapped to an IPv6 one. Extract the IPv4 address and proceed with IPv4 autentication */
          memcpy((char *)&addr, (char *)(psockaddr_in6->sin6_addr.s6_addr + 12), 4);

          /* Proceed with IPv4 dedicated function */
          /* check if any root access export matches this client */
          if(export_client_match(addr, ip6string, pexport, pclient_found, EXPORT_OPTION_ROOT))
            return TRUE;
          /* else, check if any access only export matches this client */
          else if(export_client_match(addr, ip6string, pexport, pclient_found, EXPORT_OPTION_ACCESS))
            return TRUE;
        }

      if(export_client_matchv6
         (&(psockaddr_in6->sin6_addr), pexport, pclient_found, EXPORT_OPTION_ROOT))
        return TRUE;
      /* else, check if any access only export matches this client */
      else if(export_client_matchv6
              (&(psockaddr_in6->sin6_addr), pexport, pclient_found, EXPORT_OPTION_ACCESS))
        return TRUE;
    }
#endif                          /* _USE_TIRPC_IPV6 */

  /* If this point is reached, no matching entry was found */
  return FALSE;

}                               /* nfs_export_check_access */

/**
 *
 * nfs_export_create_root_entry: create the root entries for the cached entries.
 *
 * Create the root entries for the cached entries.
 *
 * @param pexportlist [IN]    the export list to be parsed
 * @param ht          [INOUT] the hash table to be used to the cache inode
 *
 * @return TRUE is successfull, FALSE if something wrong occured.
 *
 */
int nfs_export_create_root_entry(exportlist_t * pexportlist, hash_table_t * ht)
{
  static int once = 0;
  exportlist_t *pcurrent = NULL;
  cache_inode_status_t cache_status;
#ifdef _CRASH_RECOVERY_AT_STARTUP
  cache_content_status_t cache_content_status;
#endif
  fsal_status_t fsal_status;
  cache_inode_fsal_data_t fsdata;
  fsal_handle_t fsal_handle;
  fsal_path_t exportpath_fsal;
  fsal_mdsize_t strsize = MNTPATHLEN + 1;
  cache_entry_t *pentry = NULL;
  fsal_staticfsinfo_t *pstaticinfo = NULL;
  fsal_op_context_t context;

  if(once == 0)
    {
      /* setting the 'small_client' structure */
      small_client_param.lru_param.nb_entry_prealloc = 10;
      small_client_param.lru_param.entry_to_str = local_lru_inode_entry_to_str;
      small_client_param.lru_param.clean_entry = local_lru_inode_clean_entry;
      small_client_param.nb_prealloc_entry = 10;
      small_client_param.nb_pre_dir_data = 10;
      small_client_param.nb_pre_parent = 10;
      small_client_param.nb_pre_state_v4 = 10;
      small_client_param.grace_period_link = 0;
      small_client_param.grace_period_attr = 0;
      small_client_param.grace_period_dirent = 0;
      small_client_param.use_test_access = 1;
      small_client_param.attrmask = FSAL_ATTR_MASK_V2_V3;

      /* creating the 'small_client' */
      if(cache_inode_client_init(&small_client, small_client_param, 255, NULL))
        {
          DisplayLog
              ("NFS_STARTUP: CRITICAL: small cache inode client could not be allocated, exiting...");
          exit(1);
        }
      else
        DisplayLog("NFS STARTUP: small cache inode client successfully initialized");

      /* creating the datacache client for recovering data cache */
      if(cache_content_client_init
         (&recover_datacache_client,
          nfs_param.cache_layers_param.cache_content_client_param))
        {
          DisplayLog
              ("NFS_STARTUP: CRITICAL: cache content client (for datacache recovery) could not be allocated, exiting...");
          exit(1);
        }

      /* Link together the small client and the recover_datacache_client */
      small_client.pcontent_client = (void *)&recover_datacache_client;

      /* Get the context for FSAL super user */
      fsal_status = FSAL_InitClientContext(&context);

      if(FSAL_IS_ERROR(fsal_status))
        {
          DisplayLog("NFS STARTUP: Couldn't get the context for FSAL super user");
          return FALSE;
        }

      /* loop the export list */

      for(pcurrent = pexportlist; pcurrent != NULL; pcurrent = pcurrent->next)
        {
#ifdef _USE_MFSL_ASYNC
          if(!(pcurrent->options & EXPORT_OPTION_USE_DATACACHE))
            {
              DisplayLog
                  ("NFS STARTUP: ERROR : the export entry iId=%u, Export Path=%s must have datacache enabled... exiting",
                   pcurrent->id, pcurrent->fullpath);
              exit(1);
            }
#endif
          /* Build the FSAL path */
          if(FSAL_IS_ERROR((fsal_status = FSAL_str2path(pcurrent->fullpath,
                                                        strsize, &exportpath_fsal))))
            return FALSE;

          /* inits context for the current export entry */

          fsal_status =
              FSAL_BuildExportContext(&pcurrent->FS_export_context, &exportpath_fsal,
                                      pcurrent->FS_specific);

          if(FSAL_IS_ERROR(fsal_status))
            {
              DisplayLog("NFS STARTUP: Couldn't build export context for %s",
                         pcurrent->fullpath);
              return FALSE;
            }

          /* get the related client context */
          fsal_status =
              FSAL_GetClientContext(&context, &pcurrent->FS_export_context, 0, 0, NULL,
                                    0);

          if(FSAL_IS_ERROR(fsal_status))
            {
              DisplayLog("NFS STARTUP: Couldn't get the credentials for FSAL super user");
              return FALSE;
            }

          /* Lookup for the FSAL Path */
          if(FSAL_IS_ERROR((fsal_status = FSAL_lookupPath(&exportpath_fsal,
                                                          &context, &fsal_handle, NULL))))
            {
              DisplayLog
                  ("NFS STARTUP: Couldn't access the root of the exported namespace, ExportId=%u Path=%s FSAL_ERROR=(%u,%u)",
                   pcurrent->id, pcurrent->fullpath, fsal_status.major,
                   fsal_status.minor);
              return FALSE;
            }

          /* stores handle to the export entry */

          pcurrent->proot_handle = (fsal_handle_t *) Mem_Alloc(sizeof(fsal_handle_t));

          if(FSAL_IS_ERROR(fsal_status))
            {
              DisplayLog("NFS STARTUP: Couldn't allocate memory");
              return FALSE;
            }

          *pcurrent->proot_handle = fsal_handle;

          /* Add this entry to the Cache Inode as a "root" entry */
          fsdata.handle = fsal_handle;
          fsdata.cookie = 0;

          if((pentry = cache_inode_make_root(&fsdata,
                                             ht,
                                             &small_client,
                                             &context, &cache_status)) == NULL)
            {
              DisplayLog
                  ("NFS STARTUP: /!\\ | Error when creating root cached entry for %s, export_id=%d, cache_status=%d",
                   pcurrent->fullpath, pcurrent->id, cache_status);
              return FALSE;
            }
          else
            DisplayLogLevel(NIV_EVENT,
                            "NFS STARTUP: Added root entry for path %s on export_id=%d",
                            pcurrent->fullpath, pcurrent->id);

          /* Get FSAL specific info for this entry */
          if((pstaticinfo =
              (fsal_staticfsinfo_t *) Mem_Alloc((sizeof(fsal_staticfsinfo_t)))) == NULL)
            return FALSE;

          if(FSAL_IS_ERROR
             ((fsal_status = FSAL_static_fsinfo(&fsal_handle, &context, pstaticinfo))))
            return FALSE;

          /* Attach to the exportlist entry */
          pcurrent->fs_static_info = pstaticinfo;

          /* Set the pentry as a referral if needed */
          if(strcmp(pcurrent->referral, ""))
            {
              /* Set the cache_entry object as a referral by setting the 'referral' field */
              pentry->object.dir_begin.referral = pcurrent->referral;
              DisplayLog("A referral is set : %s", pentry->object.dir_begin.referral =
                         pcurrent->referral);
            }
#ifdef _CRASH_RECOVERY_AT_STARTUP
          /* Recover the datacache from a previous crah */
          if(pcurrent->options & EXPORT_OPTION_USE_DATACACHE)
            {
              DisplayLogLevel(NIV_EVENT, "Recovering Data Cache for export id %u",
                              pcurrent->id);
              if(cache_content_crash_recover
                 (pcurrent->id, &recover_datacache_client, &small_client, ht, &context,
                  &cache_content_status) != CACHE_CONTENT_SUCCESS)
                {
                  DisplayLogLevel(NIV_EVENT,
                                  "Datacache for export id %u is not recoverable: error = %d",
                                  pcurrent->id, cache_content_status);
                }
            }
#endif
        }

      /* Do not call me again */
      once = 1;
    }

  return TRUE;
}                               /* nfs_export_create_root_entry */<|MERGE_RESOLUTION|>--- conflicted
+++ resolved
@@ -2274,11 +2274,7 @@
   if(psockaddr_in->sin_family == AF_INET)
     {
 #endif                          /* _USE_TIRPC_IPV6 */
-<<<<<<< HEAD
-      
-=======
-
->>>>>>> 2d3025fe
+
       /* Convert IP address into a string for wild character access checks. */
       inet_ntop(psockaddr_in->sin_family, &psockaddr_in->sin_addr,
 		ipstring, INET_ADDRSTRLEN);
@@ -2286,11 +2282,7 @@
 	DisplayLog("Error: Could not convert the IPv4 address to a character string.");
 	return FALSE;
       }
-<<<<<<< HEAD
-      
-=======
-
->>>>>>> 2d3025fe
+
       /* check if any root access export matches this client */
       if(export_client_match(addr, ipstring, pexport, pclient_found, EXPORT_OPTION_ROOT))
         return TRUE;
