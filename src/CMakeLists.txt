# NFS Ganesha  Cmake

# Current version as of Fedora 16.  Not tested with earlier.

cmake_minimum_required(VERSION 2.6.3)

message( STATUS "cmake version ${CMAKE_MAJOR_VERSION}.${CMAKE_MINOR_VERSION}" )

if( "${CMAKE_MAJOR_VERSION}.${CMAKE_MINOR_VERSION}" VERSION_GREATER "2.6" )
  if(COMMAND cmake_policy)
      cmake_policy(SET CMP0017 NEW)
  endif(COMMAND cmake_policy)
endif( "${CMAKE_MAJOR_VERSION}.${CMAKE_MINOR_VERSION}" VERSION_GREATER "2.6" )

set(CMAKE_MODULE_PATH ${CMAKE_MODULE_PATH} "${CMAKE_SOURCE_DIR}/cmake/modules/")

project(nfs-ganesha C CXX)
# Project versioning
set(GANESHA_MAJOR_VERSION 2)
set(GANESHA_MINOR_VERSION 5)

IF(CMAKE_BUILD_TYPE STREQUAL "Release" OR CMAKE_BUILD_TYPE STREQUAL "RelWithDebInfo")
set(GANESHA_BUILD_RELEASE 1)
ELSE()
set(GANESHA_BUILD_RELEASE 0)
ENDIF(CMAKE_BUILD_TYPE STREQUAL "Release" OR CMAKE_BUILD_TYPE STREQUAL "RelWithDebInfo")

# needs to come after project()
IF(CMAKE_INSTALL_PREFIX_INITIALIZED_TO_DEFAULT OR CMAKE_INSTALL_PREFIX STREQUAL "/usr")
	SET(CMAKE_INSTALL_PREFIX "/usr" CACHE PATH "Install prefix for common files" FORCE)
	message(STATUS "override default CMAKE_INSTALL_PREFIX = ${CMAKE_INSTALL_PREFIX}")
	SET(SYSCONFDIR "/etc" CACHE PATH "Install prefix for common files")
	SET(SYSSTATEDIR "/var" CACHE PATH "Install prefix for common files")
ELSE()
	message(STATUS "was set CMAKE_INSTALL_PREFIX = ${CMAKE_INSTALL_PREFIX}")
	SET(SYSCONFDIR "${CMAKE_INSTALL_PREFIX}/etc" CACHE PATH "Install prefix for common files")
	SET(SYSSTATEDIR "${CMAKE_INSTALL_PREFIX}/var" CACHE PATH "Install prefix for common files")
ENDIF(CMAKE_INSTALL_PREFIX_INITIALIZED_TO_DEFAULT OR CMAKE_INSTALL_PREFIX STREQUAL "/usr")
# Patch level is always ".0" for mainline (master).  It is blank for development.
# When starting a stable maintenance branch, this becomes ".N"
# where N is monotonically increasing starting at 1. Remember to include the "." !!
<<<<<<< HEAD
set(GANESHA_PATCH_LEVEL .0)
=======
set(GANESHA_PATCH_LEVEL .1)
>>>>>>> fddb03b1

# Extra version is for naming development/RC.  It is blank in master/stable branches
# so it can be available to end-users to name local variants/versions
# If used, it is always of the form "-whateveryouwant"
<<<<<<< HEAD
set(GANESHA_EXTRA_VERSION -ibm008.14)
=======
set(GANESHA_EXTRA_VERSION -ibm008.15)
>>>>>>> fddb03b1

set(GANESHA_VERSION ${GANESHA_MAJOR_VERSION}.${GANESHA_MINOR_VERSION}${GANESHA_PATCH_LEVEL}${GANESHA_EXTRA_VERSION})
set(GANESHA_BASE_VERSION ${GANESHA_MAJOR_VERSION}.${GANESHA_MINOR_VERSION}${GANESHA_PATCH_LEVEL})

set(VERSION_COMMENT
  "GANESHA file server is 64 bits compliant and supports NFS v3,4.0,4.1 (pNFS) and 9P"
)

# find out which platform we are building on
if(${CMAKE_SYSTEM_NAME} MATCHES "Linux")
  set(LINUX ON)
  set(UNIX ON)
  # Now detects the Linux's distro
  set(DISTRO "UNKNOWN")
  set(LIBEXECDIR "/usr/libexec")

  EXECUTE_PROCESS(
      COMMAND awk -F=  "/^NAME=/ { print $2 }" /etc/os-release
      OUTPUT_VARIABLE SYS_RELEASE
      ERROR_QUIET
   )
# Red Hat Enterprise Linux versions before 7.0 will be detected as UNKNOWN

  if( ${SYS_RELEASE} MATCHES "Red Hat" )
     message( STATUS "Detected a Linux Red Hat machine" )
     set(DISTRO "RED_HAT")
  elseif( ${SYS_RELEASE} MATCHES "Fedora" )
     message( STATUS "Detected a Linux Fedora machine" )
     set(DISTRO "FEDORA")
  elseif( ${SYS_RELEASE} MATCHES "SLES" )
     message( STATUS "Detected a Linux SLES machine" )
     set(DISTRO "SLES")
     set(LIBEXECDIR "/usr/lib")
  elseif( ${SYS_RELEASE} MATCHES "openSUSE Leap" )
     message( STATUS "Detected a Linux openSUSE machine" )
     set(DISTRO "SLES")
     set(LIBEXECDIR "/usr/lib")
  else( ${SYS_RELEASE} MATCHES "Red Hat" )
     message( STATUS "Detected an UNKNOWN Linux machine" )
     set(DISTRO "UNKNOWN")
  endif( ${SYS_RELEASE} MATCHES "Red Hat" )
endif(${CMAKE_SYSTEM_NAME} MATCHES "Linux")

if(${CMAKE_SYSTEM_NAME} MATCHES "FreeBSD")
  set(FREEBSD ON)
  set(UNIX ON)
# On FreeBSD libc doesn't directly provide libexecinfo, so we have to find it
  set(USE_EXECINFO ON)
endif(${CMAKE_SYSTEM_NAME} MATCHES "FreeBSD")

if(${CMAKE_SYSTEM_NAME} MATCHES "Windows")
  set(WINDOWS ON)
endif(${CMAKE_SYSTEM_NAME} MATCHES "Windows")

# Identify the host we are building on
EXECUTE_PROCESS( COMMAND hostname
  OUTPUT_VARIABLE BUILD_HOST_NAME
  OUTPUT_STRIP_TRAILING_WHITESPACE
  )

find_package(Toolchain REQUIRED)
find_package(Sanitizers)

# Add maintainer mode for (mainly) strict builds
include(${CMAKE_SOURCE_DIR}/cmake/maintainer_mode.cmake)

# For libraries that provide pkg-config files
include(FindPkgConfig)

# If we are in a git tree, then this CMakeLists.txt is in "src/" and go .git is in "src/.."
IF( EXISTS ${CMAKE_SOURCE_DIR}/../.git/HEAD  )
  message( STATUS "Compilation from within a git repository. Using git rev-parse HEAD")
  EXECUTE_PROCESS( COMMAND git rev-parse HEAD
		   WORKING_DIRECTORY ${CMAKE_SOURCE_DIR}
		   OUTPUT_STRIP_TRAILING_WHITESPACE
		   ERROR_QUIET
                   OUTPUT_VARIABLE _GIT_HEAD_COMMIT)
  EXECUTE_PROCESS( COMMAND git describe --long
                   WORKING_DIRECTORY  ${CMAKE_SOURCE_DIR}
		   OUTPUT_STRIP_TRAILING_WHITESPACE
		   ERROR_QUIET
                   OUTPUT_VARIABLE _GIT_DESCRIBE)

ELSE( EXISTS ${CMAKE_SOURCE_DIR}/../.git/HEAD  )
  message( STATUS "Outside a git repository, use saved data" )
  EXEC_PROGRAM(${CMAKE_SOURCE_DIR}/cmake/githead_from_path.sh ARGS ${CMAKE_SOURCE_DIR}
                OUTPUT_VARIABLE  _GIT_HEAD_COMMIT)

  EXEC_PROGRAM(${CMAKE_SOURCE_DIR}/cmake/gitdesc_from_path.sh ARGS ${CMAKE_SOURCE_DIR}
                OUTPUT_VARIABLE  _GIT_DESCRIBE)

ENDIF( EXISTS ${CMAKE_SOURCE_DIR}/../.git/HEAD  )

STRING(SUBSTRING ${_GIT_HEAD_COMMIT} 0  7 _GIT_HEAD_COMMIT_ABBREV )

# Using git related information, build PACKNAME
set( PACKNAME "${GANESHA_VERSION}" )

# Define CPACK component (to deal with sub packages)
set(CPACK_COMPONENTS_ALL daemon fsal headers )
set(CPACK_COMPONENT_DAEMON_DISPLAY_NAME "NFS-Ganesha daemon")

# Include custom config and cpack module
include(${CMAKE_SOURCE_DIR}/cmake/cpack_config.cmake)
include(CPack)

if (FREEBSD)
#default gcc doesn't like using -Wuninitialized without -O on FreeBSD
    set(PLATFORM "FREEBSD")
    set(CMAKE_C_FLAGS "${CMAKE_C_FLAGS} -O2 -ggdb")
    set(CMAKE_C_FLAGS "${CMAKE_C_FLAGS} -fno-omit-frame-pointer")
    set(CMAKE_C_FLAGS "${CMAKE_C_FLAGS} -fno-optimize-sibling-calls")
    set(CMAKE_EXE_LINKER_FLAGS "${CMAKE_EXE_LINKER_FLAGS} -Wl,--export-dynamic")
    set(OS_INCLUDE_DIR "${PROJECT_SOURCE_DIR}/include/os/freebsd")
    find_library(LIBDL c)  # libc suffices on freebsd
endif(FREEBSD)

if (LINUX)
    set(PLATFORM "LINUX")
    set(CMAKE_C_FLAGS "${CMAKE_C_FLAGS} -D_LARGEFILE64_SOURCE -D_FILE_OFFSET_BITS=64")
    set(OS_INCLUDE_DIR "${PROJECT_SOURCE_DIR}/include/os/linux")
    find_library(LIBDL dl)  # module loader
endif(LINUX)

if (MSVC)
   add_definitions(-D_CRT_SECURE_NO_WARNINGS)
endif(MSVC)

# Library path name
get_property(USE_LIB64 GLOBAL PROPERTY FIND_LIBRARY_USE_LIB64_PATHS)
if (USE_LIB64)
	set(LIB_INSTALL_DIR ${CMAKE_INSTALL_PREFIX}/lib64 CACHE PATH
		"Specify name of libdir inside install path")
else (USE_LIB64)
	set(LIB_INSTALL_DIR ${CMAKE_INSTALL_PREFIX}/lib CACHE PATH
		"Specify name of libdir inside install path")
endif (USE_LIB64)

IF(FSAL_DESTINATION)
    set( FSAL_DESTINATION ${FSAL_DESTINATION} )
ELSE()
    set( FSAL_DESTINATION "${LIB_INSTALL_DIR}/ganesha")
ENDIF()

# FSAL selection
# FSALs which are enabled by default but could be disabled
# during the build
option(USE_FSAL_PROXY "build PROXY FSAL shared library" ON)
option(USE_FSAL_VFS "build VFS FSAL shared library" ON)
option(USE_FSAL_CEPH "build CEPH FSAL shared library" ON)
option(USE_FSAL_GPFS "build GPFS FSAL" ON)
option(USE_FSAL_ZFS "build ZFS FSAL" ON)
option(USE_FSAL_XFS "build XFS support in VFS FSAL" ON)
option(USE_FSAL_PANFS "build PanFS support in VFS FSAL" OFF)
option(USE_FSAL_GLUSTER "build GLUSTER FSAL shared library" ON)
option(USE_FSAL_NULL "build NULL FSAL shared library" ON)
option(USE_FSAL_RGW "build RGW FSAL shared library" OFF)
option(USE_FSAL_MEM "build Memory FSAL shared library" ON)
option(USE_TOOL_MULTILOCK "build multilock tool" OFF)

# nTIRPC
option(USE_SYSTEM_NTIRPC "Use the system nTIRPC, rather than the submodule" OFF)
option (USE_GSS "enable RPCSEC_GSS support" ON)
option(TIRPC_EPOLL "platform supports EPOLL or emulation" ON)

# Build configure options
option(USE_DBUS "enable DBUS protocol support" OFF)

# Various DBUS enabled features
option(USE_CB_SIMULATOR "enable callback simulator thread" OFF)

option(USE_NFSIDMAP "Use of libnfsidmap for name resolution" ON)
option(ENABLE_ERROR_INJECTION "enable error injection" OFF)
option(ENABLE_VFS_DEBUG_ACL "Enable debug ACL store for VFS" OFF)
option(ENABLE_RFC_ACL "Use all RFC ACL checks" OFF)

# Electric Fence (-lefence) link flag
option(USE_EFENCE "link with efence memory debug library" OFF)

# These are -D_FOO options, why ???  should be flags??
option(_NO_TCP_REGISTER "disable registration of tcp services on portmapper" OFF)
option(_NO_PORTMAPPER "disable registration on portmapper" OFF)
option(_NO_XATTRD "disable ghost xattr directory and files support" ON)
option(DEBUG_SAL "enable debugging of SAL by keeping list of all locks, stateids, and state owners" OFF)
option(_VALGRIND_MEMCHECK "Initialize buffers passed to GPFS ioctl that valgrind doesn't understand" OFF)
option(ENABLE_LOCKTRACE "Enable lock trace" OFF)
option(PROXY_HANDLE_MAPPING "enable NFSv3 handle mapping for PROXY FSAL" OFF)
option(DEBUG_MDCACHE "Add various asserts to mdcache" OFF)

# Debug symbols (-g) build flag
option(DEBUG_SYMS "include debug symbols to binaries (-g option)" OFF)

# Add coverage information to build tree
option(COVERAGE "add flag to generate coverage data at runtime" OFF)

# Add coverage information to build tree
option(ENFORCE_GCC "enforce gcc as a the C compiler used for the project" OFF)

# enable code profiling [-g -pg]
option(PROFILING "turn on code profiling (-g and -pg)" OFF)

# MSPAC support -lwbclient link flag
if( "${CMAKE_MAJOR_VERSION}.${CMAKE_MINOR_VERSION}" VERSION_GREATER "2.6" )
  option(_MSPAC_SUPPORT "enable mspac Winbind support" ON)
else( "${CMAKE_MAJOR_VERSION}.${CMAKE_MINOR_VERSION}" VERSION_GREATER "2.6" )
  option(_MSPAC_SUPPORT "enable mspac Winbind support" OFF)
endif( "${CMAKE_MAJOR_VERSION}.${CMAKE_MINOR_VERSION}" VERSION_GREATER "2.6" )

# CUnit
option(USE_CUNIT "Use Cunit test framework" OFF)

# Blkin (Zipkin) Tracing
option(USE_BLKIN "Use Blkin/Zipkin trace framework" OFF)
option(BLKIN_PREFIX "Blkin installation prefix" "/opt/blkin")
if(USE_BLKIN)
  find_package(LTTng)
  if(LTTNG_FOUND)
  else(LTTNG_FOUND)
    message(WARNING "LTTng libraries not found. Disabling USE_BLKIN")
    set(USE_BLKIN OFF)
  endif(LTTNG_FOUND)
  if (NOT BLKIN_PREFIX)
    set(BLKIN_PREFIX "/opt/blkin")
  endif(NOT BLKIN_PREFIX)
  set(BLKIN_PREFIX ${BLKIN_PREFIX} CACHE PATH "Blkin path")
  find_library(BLKIN NAMES blkin PATHS "${BLKIN_PREFIX}/lib" REQUIRED)
  find_library(BLKIN_INIT NAMES blkin_init PATHS "${BLKIN_REFIX}/lib" REQUIRED)
  find_library(LTTNG NAMES lttng-ust REQUIRED)
  # build flags
  set(CMAKE_C_FLAGS "${CMAKE_C_FLAGS} -DHAVE_BLKIN -I${BLKIN_PREFIX}/include")
  set(SYSTEM_LIBRARIES ${BLKIN} ${SYSTEM_LIBRARIES})
  set(SYSTEM_LIBRARIES ${LTTNG}  ${SYSTEM_LIBRARIES})
endif(USE_BLKIN)

# GTest
option(USE_GTEST "Use Google Test test framework" OFF)
option(GTEST_PREFIX "Google Test installation prefix"
  "/opt/gmock/gtest")
if(USE_GTEST)
  if (NOT GTEST_PREFIX)
    set(GTEST_PREFIX "/opt/gmock/gtest")
  endif(NOT GTEST_PREFIX)
  set(GTEST_PREFIX ${GTEST_PREFIX} CACHE PATH "Google Test path")
  find_library(GTEST NAMES gtest PATHS "${GTEST_PREFIX}")
  find_library(GTEST_MAIN NAMES gtest_main PATHS "${GTEST_PREFIX}")
endif(USE_GTEST)

# NFS RDMA
option(USE_NFS_RDMA "enable NFS/RDMA support" OFF)

# Enable 9P Support
option(USE_9P "enable 9P support" ON)
option(USE_9P_RDMA "enable 9P_RDMA support" OFF)

# Enable NFSv3 Support
option(USE_NFS3 "enable NFSv3 support" ON)

# Enable NLM Support
option(USE_NLM "enable NLM support" ON)

# AF_VSOCK host support (NFS)
option(USE_VSOCK "enable AF_VSOCK listener" OFF)
if(USE_VSOCK)
    set(CMAKE_C_FLAGS "${CMAKE_C_FLAGS} -DRPC_VSOCK")
endif(USE_VSOCK)

# This option will stop cmake compilation if a requested FSAL could not be built
option(STRICT_PACKAGE "Enable strict packaging behavior" OFF )

# This option will trigger "long distro name" aka name that contains git information
option(DISTNAME_HAS_GIT_DATA "Distribution package's name carries git data" OFF )

# Build and package Python admin scripts for managing via DBus
option(USE_ADMIN_TOOLS "Package Admin scripts" OFF)

# Build and package Python gui admin scripts for managing via DBus
option(USE_GUI_ADMIN_TOOLS "Package GUI Admin scripts" ON)

# Enable GCC Thread-sanitizer
option(USE_TSAN "Enable GCC Thread-Sanitizer" OFF)

# Enable LTTng tracing
option(USE_LTTNG "Enable LTTng tracing" OFF)

# Build man page.
option(USE_MAN_PAGE "Build MAN page" OFF) 

#
# End build options
#

# Choose a shortcut build config

IF(BUILD_CONFIG)
  INCLUDE(
  ${CMAKE_SOURCE_DIR}/cmake/build_configurations/${BUILD_CONFIG}.cmake)
ENDIF()

IF(DEBUG_SYMS)
    set(CMAKE_C_FLAGS "${CMAKE_C_FLAGS} -O0 -g")
ENDIF(DEBUG_SYMS)

IF(COVERAGE)
    set(CMAKE_C_FLAGS "${CMAKE_C_FLAGS} --coverage")
ENDIF(COVERAGE)

# Set what's needed is GCC is enforced
IF(ENFORCE_GCC)
    set(CMAKE_COMPILER_IS_GNUCXX TRUE)
    set(CMAKE_C_COMPILER gcc)
ENDIF(ENFORCE_GCC)

IF(USE_FSAL_GLUSTER)
  IF(GLUSTER_PREFIX)
    set(GLUSTER_PREFIX ${GLUSTER_PREFIX} CACHE PATH "Path to Gluster installation")
    LIST(APPEND CMAKE_PREFIX_PATH "${GLUSTER_PREFIX}")
    LIST(APPEND CMAKE_LIBRARY_PATH "${GLUSTER_PREFIX}/lib")
    LIST(APPEND CMAKE_LIBRARY_PATH "${GLUSTER_PREFIX}/local/lib")
    LIST(APPEND CMAKE_LIBRARY_PATH "${GLUSTER_PREFIX}/local/lib64")
    LIST(APPEND CMAKE_REQUIRED_INCLUDES "${GLUSTER_PREFIX}/include")
  ELSE()
    set(GLUSTER_PREFIX "/usr" CACHE PATH "Path to Gluster installation")
  ENDIF()
ENDIF()

IF(USE_FSAL_ZFS)
  IF(ZFS_PREFIX)
    set(ZFS_PREFIX ${ZFS_PREFIX} CACHE PATH "Path to ZFS installation")
    LIST(APPEND CMAKE_PREFIX_PATH "${ZFS_PREFIX}")
    LIST(APPEND CMAKE_LIBRARY_PATH "${ZFS_PREFIX}/lib")
    LIST(APPEND CMAKE_LIBRARY_PATH "${ZFS_PREFIX}/local/lib")
    LIST(APPEND CMAKE_LIBRARY_PATH "${ZFS_PREFIX}/local/lib64")
    LIST(APPEND CMAKE_REQUIRED_INCLUDES "${ZFS_PREFIX}/include")
  ELSE()
    set(ZFS_PREFIX "" CACHE PATH "Path to ZFS installation")
  ENDIF()
ENDIF()

IF(KRB5_PREFIX)
  set(KRB5_PREFIX ${KRB5_PREFIX} CACHE PATH "Path to Krb5 installation")
  LIST(APPEND CMAKE_PREFIX_PATH "${KRB5_PREFIX}")
  LIST(APPEND CMAKE_LIBRARY_PATH "${KRB5_PREFIX}/lib")
ENDIF()

if(SAMBA4_PREFIX)
  set(SAMBA4_PREFIX ${SAMBA4_PREFIX} CACHE PATH "Path to Samba4 installation")
  LIST(APPEND CMAKE_PREFIX_PATH "${SAMBA4_PREFIX}")
  LIST(APPEND CMAKE_LIBRARY_PATH "${SAMBA4_PREFIX}/lib")
endif()

IF(MOOSHIKA_PREFIX)
  set(MOOSHIKA_PREFIX ${MOOSHIKA_PREFIX} CACHE PATH "Path to Mooshika installation")
  set(ENV{PKG_CONFIG_PATH} "${PKG_CONFIG_PATH}:${MOOSHIKA_PREFIX}/lib/pkgconfig")
ENDIF()

if(USE_NFS_RDMA OR USE_9P_RDMA)
  find_package(RDMA REQUIRED)
  include_directories(${RDMA_INCLUDE_DIR})
  set(SYSTEM_LIBRARIES ${SYSTEM_LIBRARIES} ${RDMA_LIBRARY})
endif(USE_NFS_RDMA OR USE_9P_RDMA)

if(USE_CB_SIMULATOR AND NOT USE_DBUS)
  message(WARNING "The callback simulator needs DBUS.  Enabling DBUS")
  set(USE_DBUS ON)
endif(USE_CB_SIMULATOR AND NOT USE_DBUS)

if(USE_9P_RDMA AND NOT USE_9P)
  message(WARNING "The support of 9P/RDMA needs 9P protocol support. Enabling 9P")
  set(USE_9P ON)
endif(USE_9P_RDMA AND NOT USE_9P)

IF(ALLOCATOR)
  set(ALLOCATOR ${ALLOCATOR} CACHE STRING "memory allocator: jemalloc|tcmalloc|libc")
ELSE()
  if( "${CMAKE_MAJOR_VERSION}.${CMAKE_MINOR_VERSION}" VERSION_GREATER "2.6" )
    set(ALLOCATOR "jemalloc" CACHE STRING
      "specify the memory allocator to use: jemalloc|tcmalloc|libc")
  else("${CMAKE_MAJOR_VERSION}.${CMAKE_MINOR_VERSION}" VERSION_GREATER "2.6" )
    set(ALLOCATOR "libc" CACHE STRING
      "specify the memory allocator to use: jemalloc|tcmalloc|libc")
  endif( "${CMAKE_MAJOR_VERSION}.${CMAKE_MINOR_VERSION}" VERSION_GREATER "2.6" )
ENDIF()

# Find packages and libs we need for building
include(CheckIncludeFiles)
include(CheckLibraryExists)
include(CheckCSourceCompiles)
include(TestBigEndian)

check_include_files(stdbool.h HAVE_STDBOOL_H)
check_include_files(strings.h HAVE_STRINGS_H)
check_include_files(string.h HAVE_STRING_H)

if(HAVE_STRING_H AND HAVE_STRINGS_H)
  # we have all the libraries and include files to use string.h
  set(HAVE_STRNLEN ON)
endif(HAVE_STRING_H AND HAVE_STRINGS_H)

# PROXY handle mapping needs sqlite3
IF(PROXY_HANDLE_MAPPING)
  check_include_files(sqlite3.h HAVE_SQLITE3_H)
  check_library_exists(
    sqlite3
    sqlite3_open
    ""
    HAVE_SQLITE3
    )
  if(NOT HAVE_SQLITE3 OR NOT HAVE_SQLITE3_H)
    message(WARNING "Cannot find sqlite3.h or the library. Disabling proxy handle mapping")
    set(PROXY_HANDLE_MAPPING OFF)
  endif(NOT HAVE_SQLITE3 OR NOT HAVE_SQLITE3_H)
ENDIF(PROXY_HANDLE_MAPPING)

IF(_VALGRIND_MEMCHECK)
  check_include_files(valgrind/memcheck.h HAVE_MEMCHECK_H)
  if(NOT HAVE_MEMCHECK_H)
	  message(FATAL_ERROR "Cannot find valgrind/memcheck.h, install valgrind-devel package to enable _VALGRIND_MEMCHECK")
  ENDIF(NOT HAVE_MEMCHECK_H)
ENDIF(_VALGRIND_MEMCHECK)

# X_ATTRD requires the kernel to have xattrs...DBUS_STATS
if(NOT _NO_XATTRD)
  check_include_files("unistd.h;sys/xattr.h" HAVE_XATTR_H)
  if(NOT HAVE_XATTR_H)
    message(WARNING "Cannot find xattr.h. Disabling XATTRD support: ${HAVE_XATTR_H}")
    set(_NO_XATTRD ON)
  endif(NOT HAVE_XATTR_H)
endif(NOT _NO_XATTRD)

TEST_BIG_ENDIAN(BIGENDIAN)
if(${BIGENDIAN})
  set(BIGEND ON)
else()
  set(LITTLEEND ON)
endif(${BIGENDIAN})

if( "${CMAKE_MAJOR_VERSION}.${CMAKE_MINOR_VERSION}" VERSION_GREATER "2.6" )
  find_package(Threads REQUIRED)
endif( "${CMAKE_MAJOR_VERSION}.${CMAKE_MINOR_VERSION}" VERSION_GREATER "2.6" )

if (USE_GSS)
  find_package(Krb5 REQUIRED gssapi)
  check_include_files(gssapi.h HAVE_GSSAPI_H)
  if (NOT HAVE_GSSAPI_H)
    # Debian/Ubuntu 12 magic
    set(CMAKE_C_FLAGS "${CMAKE_C_FLAGS} -I/usr/include/mit-krb5/")
    check_include_files(gssapi.h HAVE_GSSAPI_H)
  endif(NOT HAVE_GSSAPI_H)

  if(KRB5_FOUND AND HAVE_GSSAPI_H)
    set(HAVE_KRB5 ON)
    set(KRB5_VERSION 194)  # hand code until we do krb5-config --version magic
    set(_HAVE_GSSAPI ON)
  else(KRB5_FOUND AND HAVE_GSSAPI_H)
    if (NOT KRB5_FOUND)
      message(FATAL_ERROR "Cannot find kerberos libraries")
    endif(NOT KRB5_FOUND)
    if (NOT HAVE_GSSAPI_H)
      message(FATAL_ERROR "Cannot find GSS libraries")
    endif (NOT HAVE_GSSAPI_H)
  endif(KRB5_FOUND AND HAVE_GSSAPI_H)
endif(USE_GSS)

if (USE_ADMIN_TOOLS)
  find_package(PythonInterp)
  if (NOT PYTHONINTERP_FOUND)
    message(FATAL_ERROR "Cannot find python for enabling admin tools")
  endif (NOT PYTHONINTERP_FOUND)
  if (USE_GUI_ADMIN_TOOLS)
    find_program(PYUIC NAMES pyuic4 DOC "PyQT UI-compiler executable")
    if (NOT PYUIC)
      message(STATUS "Cannot find PyQt4.  Disabling GUI admin tools")
      set(USE_GUI_ADMIN_TOOLS OFF)
    endif (NOT PYUIC)
  endif (USE_GUI_ADMIN_TOOLS)
endif (USE_ADMIN_TOOLS)

if (USE_MAN_PAGE)
  find_program(SPHINX_BUILD sphinx-build)
  if(NOT SPHINX_BUILD)
    message(FATAL_ERROR "Can't find sphinx-build.")
  endif(NOT SPHINX_BUILD)
endif(USE_MAN_PAGE)

# Validate fsal dependencies

if(USE_FSAL_GLUSTER)
  find_package(PkgConfig)
  IF(GLUSTER_PREFIX)
    set(ENV{PKG_CONFIG_PATH} "${PKG_CONFIG_PATH}:${GLUSTER_PREFIX}/lib/pkgconfig")
  ENDIF(GLUSTER_PREFIX)
  pkg_check_modules(GFAPI glusterfs-api>=7.3.8.6)
  if(NOT GFAPI_FOUND)
    if(STRICT_PACKAGE)
      message(FATAL_ERROR "STRICT PACKAGE: Cannot find GLUSTER GFAPI runtime. Disabling GLUSTER fsal build")
    else(STRICT_PACKAGE)
      message(WARNING "Cannot find GLUSTER GFAPI runtime. Disabling GLUSTER fsal build")
      set(USE_FSAL_GLUSTER OFF)
    endif(STRICT_PACKAGE)
  else(NOT GFAPI_FOUND)
    message(STATUS "GFAPI_INCLUDE_DIRS=${GFAPI_INCLUDE_DIRS}")
    message(STATUS "GFAPI_LIBRARY_DIRS=${GFAPI_LIBRARY_DIRS}")
    include_directories(${GFAPI_INCLUDE_DIRS})
    # missing directory not provided by current version of GlusterFS
    include_directories(${GFAPI_PREFIX}/include)
    link_directories (${GFAPI_LIBRARY_DIRS})
  endif(NOT GFAPI_FOUND)

  if(USE_FSAL_GLUSTER)
    check_include_files("unistd.h;attr/xattr.h" HAVE_XATTR_H)
    if(NOT HAVE_XATTR_H)
      if(STRICT_PACKAGE)
        message(FATAL_ERROR "STRICT PACKAGE: Can not find attr/xattr.h, disabling GLUSTER fsal build")
      else(STRICT_PACKAGE)
        message(WARNING "Can not find attr/xattr.h, disabling GLUSTER fsal build")
        set(USE_FSAL_GLUSTER OFF)
      endif(STRICT_PACKAGE)
    endif(NOT HAVE_XATTR_H)
    check_include_files("acl/libacl.h" HAVE_ACL_H)
    if(HAVE_ACL_H)
	set(USE_POSIX_ACLS ON)
    else()
	set(USE_POSIX_ACLS OFF)
	set(USE_FSAL_GLUSTER OFF)
	message(STATUS "Could not find libacl, disabling GLUSTER fsal build")
    endif(HAVE_ACL_H)
  endif(USE_FSAL_GLUSTER)
endif(USE_FSAL_GLUSTER)

if(USE_FSAL_CEPH)
  find_package(CephFS)
  if(NOT CEPHFS_FOUND)
    if(STRICT_PACKAGE)
      message(FATAL_ERROR "STRICT_PACKAGE : Cannot find CEPH runtime.  Disabling CEPH fsal build")
    else(STRICT_PACKAGE)
      message(WARNING "Cannot find CEPH runtime.  Disabling CEPH fsal build")
      set(USE_FSAL_CEPH OFF)
    endif(STRICT_PACKAGE)
  endif(NOT CEPHFS_FOUND)
endif(USE_FSAL_CEPH)

if(USE_FSAL_RGW)
  # require RGW w/API version 1.1.x
  find_package(RGW 1.1.3)
  if(NOT RGW_FOUND)
    if(STRICT_PACKAGE)
      message(FATAL_ERROR "STRICT_PACKAGE : Cannot find RGW runtime.  Disabling RGW fsal build")
    else(STRICT_PACKAGE)
      message(WARNING
	"Cannot find supported RGW runtime.  Disabling RGW fsal build")
      set(USE_FSAL_RGW OFF)
    endif(STRICT_PACKAGE)
  endif(NOT RGW_FOUND)
endif(USE_FSAL_RGW)

if(USE_FSAL_XFS)
  if(EXISTS /lib/libhandle.so)
    check_library_exists(handle "open_by_handle" "/./lib" HAVE_XFS_LIB)
    if(HAVE_XFS_LIB)
      set(PATH_LIBHANDLE "/lib/libhandle.so" CACHE INTERNAL "debian stretch and ubuntu xenial hack")
    endif(HAVE_XFS_LIB)
  else(EXISTS /lib/libhandle.so)
    check_library_exists(handle "open_by_handle" "" HAVE_XFS_LIB)
  endif(EXISTS /lib/libhandle.so)
  check_include_files("xfs/xfs.h" HAVE_XFS_H)
  if((NOT HAVE_XFS_LIB) OR (NOT HAVE_XFS_H))
   if(STRICT_PACKAGE)
      message(FATAL_ERROR "STRICT_PACKAGE: Cannot find XFS runtime. Disabling XFS build")
    else(STRICT_PACKAGE)
      message(WARNING "Cannot find XFS runtime. Disabling XFS build")
      set(USE_FSAL_XFS OFF)
    endif(STRICT_PACKAGE)
  endif((NOT HAVE_XFS_LIB) OR (NOT HAVE_XFS_H))
endif(USE_FSAL_XFS)

if(USE_FSAL_ZFS)
  check_library_exists(
    zfswrap
    libzfswrap_init
    ${ZFS_PREFIX}/lib
    HAVE_ZFS_LIB
    )
  check_include_files("unistd.h;libzfswrap.h" HAVE_LIBZFSWRAP_H)
  if((NOT HAVE_ZFS_LIB) OR (NOT HAVE_LIBZFSWRAP_H))
   if(STRICT_PACKAGE)
      message(FATAL_ERROR "STRICT_PACKAGE: Cannot find ZFS runtime. Disabling ZFS build")
   else(STRICT_PACKAGE)
      message(WARNING "Cannot find ZFS runtime. Disabling ZFS build")
      set(USE_FSAL_ZFS OFF)
    endif(STRICT_PACKAGE)
  endif((NOT HAVE_ZFS_LIB) OR (NOT HAVE_LIBZFSWRAP_H))
endif(USE_FSAL_ZFS)

# sort out which allocator to use
if(${ALLOCATOR} STREQUAL "jemalloc")
  find_package(JeMalloc)
  if(JEMALLOC_FOUND)
    set(SYSTEM_LIBRARIES ${JEMALLOC_LIBRARIES} ${SYSTEM_LIBRARIES})
  else(JEMALLOC_FOUND)
    message(WARNING "jemalloc not found, falling back to libc")
    set(ALLOCATOR "libc")
  endif(JEMALLOC_FOUND)
elseif(${ALLOCATOR} STREQUAL "tcmalloc")
  find_package(TcMalloc)
  if(TCMALLOC_FOUND)
    set(SYSTEM_LIBRARIES ${TCMALLOC_LIBRARIES} ${SYSTEM_LIBRARIES})
  else(TCMALLOC_FOUND)
    message(WARNING "tcmalloc not found, falling back to libc")
    set(ALLOCATOR "libc")
  endif(TCMALLOC_FOUND)
else()
  if(NOT ${ALLOCATOR} STREQUAL "libc")
    message(SEND_ERROR "${ALLOCATOR} is not a valid option. Valid allocators are: jemalloc|tcmalloc|libc")
  endif()
endif()

# Find optional libraries/packages
if(USE_EFENCE)
  find_package(efence REQUIRED)
  set(SYSTEM_LIBRARIES ${efence_LIBRARIES} ${SYSTEM_LIBRARIES})
endif(USE_EFENCE)

if(USE_DBUS)
  find_package(PkgConfig)
  pkg_check_modules(DBUS REQUIRED dbus-1)
  set(SYSTEM_LIBRARIES ${DBUS_LIBRARIES} ${SYSTEM_LIBRARIES})
  LIST(APPEND CMAKE_LIBRARY_PATH ${DBUS_LIBRARY_DIRS})
  link_directories (${DBUS_LIBRARY_DIRS})
endif(USE_DBUS)

if(USE_NFSIDMAP)
  find_package(NfsIdmap)
  if(NFSIDMAP_FOUND)
    set(SYSTEM_LIBRARIES ${NFSIDMAP_LIBRARY} ${SYSTEM_LIBRARIES})
  else(NFSIDMAP_FOUND)
    message(WARNING "libnfsidmap not found, disabling USE_NFSIDMAP")
    set(USE_NFSIDMAP OFF)
  endif(NFSIDMAP_FOUND)
endif(USE_NFSIDMAP)

if(USE_EXECINFO)
  find_package(ExecInfo REQUIRED)
  set(SYSTEM_LIBRARIES ${EXECINFO_LIBRARY} ${SYSTEM_LIBRARIES})
endif(USE_EXECINFO)

if(USE_CUNIT)
  find_package(cunit REQUIRED)
  set(SYSTEM_LIBRARIES ${cunit_LIBRARIES} ${SYSTEM_LIBRARIES})
endif(USE_CUNIT)

if(_MSPAC_SUPPORT)
  find_package(WBclient REQUIRED)
  if(WBCLIENT_FOUND AND WBCLIENT4_H)
    set(SYSTEM_LIBRARIES ${WBCLIENT_LIBRARIES} ${SYSTEM_LIBRARIES})
  else(WBCLIENT_FOUND AND WBCLIENT4_H)
    message(WARNING "Samba 4 wbclient not found.  Disabling MSPAC_SUPPORT")
    set(_MSPAC_SUPPORT OFF)
  endif(WBCLIENT_FOUND AND WBCLIENT4_H)
endif(_MSPAC_SUPPORT)

if(USE_LTTNG)
  # Set LTTNG_PATH_HINT on the command line
  # if your LTTng is not in a standard place
  find_package(LTTng)
  if(LTTNG_FOUND)
    include_directories(${LTTNG_INCLUDE_DIR})
  else(LTTNG_FOUND)
    message(WARNING "LTTng libraries not found. Disabling USE_LTTNG")
    set(USE_LTTNG OFF)
  endif(LTTNG_FOUND)
endif(USE_LTTNG)

# Cmake 2.6 has issue in managing BISON and FLEX
if( "${CMAKE_MAJOR_VERSION}.${CMAKE_MINOR_VERSION}" VERSION_LESS "2.8" )
   message( status "CMake 2.6 detected, using portability hooks" )
   set(CMAKE_CURRENT_LIST_DIR /usr/share/cmake/Modules )
   set(CMAKE_MODULE_PATH ${CMAKE_CURRENT_SOURCE_DIR}/cmake/portability_cmake_2.8  /usr/share/cmake/Modules ${CMAKE_MODULE_PATH})
endif( "${CMAKE_MAJOR_VERSION}.${CMAKE_MINOR_VERSION}" VERSION_LESS "2.8" )

include_directories(
  "${PROJECT_BINARY_DIR}/include"
  "${PROJECT_SOURCE_DIR}/include"
  "${OS_INCLUDE_DIR}"
)

if (HAVE_KRB5)
  include_directories(
    "${KRB5_INCLUDE_DIRS}"
    )
endif (HAVE_KRB5)

# Fixup loose bits of autotools legacy
set(_USE_9P ${USE_9P})
set(_USE_9P_RDMA ${USE_9P_RDMA})
set(_USE_NFS3 ${USE_NFS3})
set(_USE_NLM ${USE_NLM})

if(USE_CB_SIMULATOR)
  set(_USE_CB_SIMULATOR ON)
endif(USE_CB_SIMULATOR)


# Find misc system libs
find_library(LIBRT rt)  # extended Pthreads functions

# We need to have libcap installed
find_library(LIBCAP cap)  # Management of Capablilities
check_library_exists(
	cap
	cap_set_proc
	""
	HAVE_LIBCAP
	)

if(HAVE_LIBCAP)
  set(SYSTEM_LIBRARIES ${SYSTEM_LIBRARIES} ${LIBCAP})
  set(USE_CAPS ON)
else(HAVE_LIBCAP)
  set(USE_CAPS OFF)
  message(STATUS "Could not find capabilities library, disabling USE_CAPS")
endif(HAVE_LIBCAP)

# Check if we have libblkid and libuuid, will just be reported under one
# flag USE_BLKID

check_include_files("blkid/blkid.h" HAVE_LIBBLKID_H)
find_library(LIBBLKID blkid)  # Management of Capablilities
check_library_exists(
	blkid
	blkid_devno_to_devname
	""
	HAVE_LIBBLKID
	)

check_include_files("uuid/uuid.h" HAVE_LIBUUID_H)
find_library(LIBUUID uuid)  # Management of Capablilities
check_library_exists(
	uuid
	uuid_parse
	""
	HAVE_LIBUUID
	)

if(HAVE_LIBBLKID AND HAVE_LIBUUID AND HAVE_LIBBLKID_H AND HAVE_LIBUUID_H)
  # we have all the libraries and include files to use libblkid and libuuid
  set(SYSTEM_LIBRARIES ${SYSTEM_LIBRARIES} ${LIBBLKID} ${LIBUUID})
  set(USE_BLKID ON)
else(HAVE_LIBBLKID AND HAVE_LIBUUID AND HAVE_LIBBLKID_H AND HAVE_LIBUUID_H)
  # we are missing something and can't use libblkid and libuuid
  set(USE_BLKID OFF)
  if(NOT HAVE_LIBBLKID)
    message(STATUS "Could not find blkid library, disabling USE_BLKID")
  elseif(NOT HAVE_LIBUUID)
    message(STATUS "Could not find uuid library, disabling USE_BLKID")
  elseif(NOT HAVE_LIBBLKID_H)
    message(STATUS "Could not find blkid header files, disabling USE_BLKID")
  else(NOT HAVE_LIBBLKID)
    message(STATUS "Could not find uuid header files, disabling USE_BLKID")
  endif(NOT HAVE_LIBBLKID)
endif(HAVE_LIBBLKID AND HAVE_LIBUUID AND HAVE_LIBBLKID_H AND HAVE_LIBUUID_H)

# check is daemon exists
# I use check_library_exists there to be portab;e
check_library_exists(
	c
	daemon
	""
	HAVE_DAEMON
	)

# Roll up required libraries

#Protocols we support
set(PROTOCOLS
  nfsproto
  rquota
)

if(USE_NLM)
  set(PROTOCOLS ${PROTOCOLS} nlm)
endif(USE_NLM)

if(USE_9P)
  set(PROTOCOLS ${PROTOCOLS} 9p)
endif(USE_9P)

set(PROTOCOLS
  ${PROTOCOLS}
  nfs_mnt_xdr
  )

# Core subsystems
set(GANESHA_CORE
  sal
  idmap
  avltree
  hashtable
  rpcal
  support
  nfs4callbacks
  cidr
  string_utils
  hash
  log
  uid2grp
  netgroup_cache
  fsalpseudo
  fsalmdcache
  )

if(USE_CACHE_INODE)
  set(GANESHA_CORE ${GANESHA_CORE} cache_inode)
endif(USE_CACHE_INODE)

if(USE_DBUS)
  set(GANESHA_CORE ${GANESHA_CORE} gshdbus)
endif(USE_DBUS)

if(USE_9P_RDMA)
  find_package(PkgConfig)
  IF(MOOSHIKA_PREFIX)
    set(ENV{PKG_CONFIG_PATH} "${PKG_CONFIG_PATH}:${MOOSHIKA_PREFIX}/lib/pkgconfig")
  ENDIF()
  pkg_check_modules(MOOSHIKA REQUIRED libmooshika>=0.6)
  # Remove rdma and ibverbs libraries that have already been found by FindRDMA
  #
  # TODO: this temporary workaround will no longer be required
  # with future mooshika versions (>1.0)
  # Original code is: set(GANESHA_CORE ${GANESHA_CORE} ${MOOSHIKA_LIBRARIES})
  #
  set(MOOSHIKA_LIBS_EXCEPT_RDMA ${MOOSHIKA_LIBRARIES})
  list(REMOVE_ITEM MOOSHIKA_LIBS_EXCEPT_RDMA rdmacm ibverbs)
  set(GANESHA_CORE ${GANESHA_CORE} ${MOOSHIKA_LIBS_EXCEPT_RDMA})

  include_directories(${MOOSHIKA_INCLUDE_DIRS})
  link_directories (${MOOSHIKA_LIBRARY_DIRS})
endif(USE_9P_RDMA)

set(NTIRPC_MIN_VERSION 1.5.3)
if (USE_SYSTEM_NTIRPC)
  find_package(NTIRPC ${NTIRPC_MIN_VERSION} REQUIRED)
else (USE_SYSTEM_NTIRPC)
  # Set options for submodule
  set(USE_RPC_RDMA ${USE_NFS_RDMA} CACHE BOOL "Use RDMA")
  set(TIRPC_EPOLL ${TIRPC_EPOLL} CACHE BOOL "Use EPOLL")
  set(USE_GSS ${USE_GSS} CACHE BOOL "Use GSS")
  add_subdirectory(libntirpc)
  set(NTIRPC_LIBRARY ntirpc)
  set(NTIRPC_INCLUDE_DIR "${PROJECT_SOURCE_DIR}/libntirpc/ntirpc/")
  message(STATUS "Using ntirpc submodule")
endif (USE_SYSTEM_NTIRPC)
message(${NTIRPC_INCLUDE_DIR})
include_directories(${NTIRPC_INCLUDE_DIR})

# All the plumbing in the basement
set(SYSTEM_LIBRARIES
  ${SYSTEM_LIBRARIES}
  gos
  ${LIBDL}
  ${KRB5_LIBRARIES}
  ${CMAKE_THREAD_LIBS_INIT}
  ${LIBRT}
  ${NTIRPC_LIBRARY}
)

# Config file; make sure it doesn't clobber an existing one
include(${CMAKE_SOURCE_DIR}/cmake/modules/InstallPackageConfigFile.cmake)
InstallPackageConfigFile(${CMAKE_SOURCE_DIR}/config_samples/vfs.conf ${SYSCONFDIR}/ganesha ganesha.conf)
# Sample config files
if( ${DISTRO} MATCHES "SLES" )
  install(DIRECTORY config_samples DESTINATION share/doc/packages/ganesha)
else( ${DISTRO} MATCHES "SLES" )
  install(DIRECTORY config_samples DESTINATION share/doc/ganesha)
endif( ${DISTRO} MATCHES "SLES" )
# pre-create PREFIX/var/run/ganesha
install(DIRECTORY DESTINATION ${SYSSTATEDIR}/run/ganesha)

add_subdirectory(log)
add_subdirectory(config_parsing)
add_subdirectory(cidr)
add_subdirectory(test)
add_subdirectory(avl)
add_subdirectory(hashtable)
if(USE_CACHE_INODE)
  add_subdirectory(cache_inode)
endif(USE_CACHE_INODE)
add_subdirectory(SAL)
add_subdirectory(RPCAL)
add_subdirectory(Protocols)
add_subdirectory(support)
add_subdirectory(os)

add_subdirectory(FSAL)
add_subdirectory(idmapper)

add_subdirectory(MainNFSD)
add_subdirectory(tools)

if(USE_GTEST)
  add_subdirectory(gtest)
endif(USE_GTEST)

if(USE_DBUS)
  add_subdirectory(dbus)
endif(USE_DBUS)

if(USE_LTTNG)
  add_subdirectory(tracing)
endif(USE_LTTNG)

add_subdirectory(scripts)
add_subdirectory(doc)
# display configuration vars

message(STATUS)
message(STATUS "-------------------------------------------------------")
message(STATUS "PLATFORM = ${PLATFORM}")
message(STATUS "VERSION = ${GANESHA_VERSION}")
message(STATUS "BUILD HOST = ${BUILD_HOST_NAME}")
message(STATUS "-------------------------------------------------------")
message(STATUS "USE_FSAL_PROXY = ${USE_FSAL_PROXY}")
message(STATUS "USE_FSAL_VFS = ${USE_FSAL_VFS}")
message(STATUS "USE_FSAL_CEPH = ${USE_FSAL_CEPH}")
message(STATUS "USE_FSAL_CEPH_MKNOD = ${USE_FSAL_CEPH_MKNOD}")
message(STATUS "USE_FSAL_CEPH_SETLK = ${USE_FSAL_CEPH_SETLK}")
message(STATUS "USE_FSAL_CEPH_LL_LOOKUP_ROOT = ${USE_FSAL_CEPH_LL_LOOKUP_ROOT}")
message(STATUS "USE_FSAL_CEPH_STATX = ${USE_FSAL_CEPH_STATX}")
message(STATUS "USE_FSAL_RGW = ${USE_FSAL_RGW}")
message(STATUS "USE_FSAL_XFS = ${USE_FSAL_XFS}")
message(STATUS "USE_FSAL_PANFS = ${USE_FSAL_PANFS}")
message(STATUS "USE_FSAL_GPFS = ${USE_FSAL_GPFS}")
message(STATUS "USE_FSAL_ZFS = ${USE_FSAL_ZFS}")
message(STATUS "USE_FSAL_GLUSTER = ${USE_FSAL_GLUSTER}")
message(STATUS "USE_FSAL_NULL = ${USE_FSAL_NULL}")
message(STATUS "USE_FSAL_MEM = ${USE_FSAL_MEM}")
message(STATUS "USE_SYSTEM_NTIRPC = ${USE_SYSTEM_NTIRPC}")
message(STATUS "USE_DBUS = ${USE_DBUS}")
message(STATUS "USE_CB_SIMULATOR = ${USE_CB_SIMULATOR}")
message(STATUS "USE_NFSIDMAP = ${USE_NFSIDMAP}")
message(STATUS "ENABLE_ERROR_INJECTION = ${ENABLE_ERROR_INJECTION}")
message(STATUS "ENABLE_VFS_DEBUG_ACL = ${ENABLE_VFS_DEBUG_ACL}")
message(STATUS "ENABLE_RFC_ACL = ${ENABLE_RFC_ACL}")
message(STATUS "USE_CAPS = ${USE_CAPS}")
message(STATUS "USE_BLKID = ${USE_BLKID}")
message(STATUS "STRICT_PACKAGE = ${STRICT_PACKAGE}")
message(STATUS "DISTNAME_HAS_GIT_DATA = ${DISTNAME_HAS_GIT_DATA}" )
message(STATUS "_MSPAC_SUPPORT = ${_MSPAC_SUPPORT}")
message(STATUS "USE_EFENCE = ${USE_EFENCE}")
message(STATUS "_NO_TCP_REGISTER = ${_NO_TCP_REGISTER}")
message(STATUS "_NO_PORTMAPPER = ${_NO_PORTMAPPER}")
message(STATUS "_NO_XATTRD = ${_NO_XATTRD}")
message(STATUS "DEBUG_SAL = ${DEBUG_SAL}")
message(STATUS "_VALGRIND_MEMCHECK = ${_VALGRIND_MEMCHECK}")
message(STATUS "PROXY_HANDLE_MAPPING = ${PROXY_HANDLE_MAPPING}")
message(STATUS "DEBUG_SYMS = ${DEBUG_SYMS}")
message(STATUS "COVERAGE = ${COVERAGE}")
message(STATUS "ENFORCE_GCC = ${ENFORCE_GCC}")
message(STATUS "USE_GTEST = ${USE_GTEST}")
message(STATUS "GTEST_PREFIX = ${GTEST_PREFIX}")
message(STATUS "GTEST_MAIN = ${GTEST_MAIN}")
message(STATUS "PROFILING = ${PROFILING}")
message(STATUS "USE_GSS = ${USE_GSS}")
message(STATUS "TIRPC_EPOLL = ${TIRPC_EPOLL}")
message(STATUS "USE_9P = ${USE_9P}")
message(STATUS "_USE_9P = ${_USE_9P}")
message(STATUS "_USE_9P_RDMA = ${_USE_9P_RDMA}")
message(STATUS "USE_NFS_RDMA = ${USE_NFS_RDMA}")
message(STATUS "USE_NFS3 = ${USE_NFS3}")
message(STATUS "USE_NLM = ${USE_NLM}")
message(STATUS "KRB5_PREFIX = ${KRB5_PREFIX}")
message(STATUS "CEPH_PREFIX = ${CEPH_PREFIX}")
message(STATUS "RGW_PREFIX = ${RGW_PREFIX}")
message(STATUS "GLUSTER_PREFIX = ${GLUSTER_PREFIX}")
message(STATUS "ZFS_PREFIX = ${ZFS_PREFIX}")
message(STATUS "CMAKE_PREFIX_PATH = ${CMAKE_PREFIX_PATH}")
message(STATUS "_GIT_HEAD_COMMIT = ${_GIT_HEAD_COMMIT}")
message(STATUS "_GIT_HEAD_COMMIT_ABBREV = ${_GIT_HEAD_COMMIT_ABBREV}")
message(STATUS "_GIT_DESCRIBE = ${_GIT_DESCRIBE}")
message(STATUS "ALLOCATOR = ${ALLOCATOR}")
message(STATUS "GOLD_LINKER = ${GOLD_LINKER}")
message(STATUS "CMAKE_INSTALL_PREFIX = ${CMAKE_INSTALL_PREFIX}")
message(STATUS "FSAL_DESTINATION = ${FSAL_DESTINATION}")
message(STATUS "USE_ADMIN_TOOLS = ${USE_ADMIN_TOOLS}")
message(STATUS "USE_GUI_ADMIN_TOOLS = ${USE_GUI_ADMIN_TOOLS}")
message(STATUS "MODULES_PATH = ${MODULES_PATH}")
message(STATUS "USE_TSAN = ${USE_TSAN}")
message(STATUS "USE_LTTNG = ${USE_LTTNG}")
message(STATUS "USE_BLKIN = ${USE_BLKIN}")
message(STATUS "USE_VSOCK = ${USE_VSOCK}")
message(STATUS "USE_TOOL_MULTILOCK = ${USE_TOOL_MULTILOCK}")
message(STATUS "USE_MAN_PAGE = ${USE_MAN_PAGE}")

#force command line options to be stored in cache
set(USE_FSAL_VFS ${USE_FSAL_VFS}
  CACHE BOOL
   "build VFS FSAL shared library"
   FORCE)

set(USE_FSAL_PROXY ${USE_FSAL_PROXY}
  CACHE BOOL
   "build PROXY FSAL shared library"
   FORCE)

set(USE_FSAL_CEPH ${USE_FSAL_CEPH}
  CACHE BOOL
   "build CEPH FSAL shared library"
   FORCE)

 set(USE_FSAL_RGW ${USE_FSAL_RGW}
  CACHE BOOL
   "build RGW FSAL shared library"
   FORCE)

set(USE_FSAL_XFS ${USE_FSAL_XFS}
  CACHE BOOL
   "build XFS FSAL"
   FORCE)

set(USE_FSAL_PANFS ${USE_FSAL_PANFS}
  CACHE BOOL
   "build PanFS FSAL"
   FORCE)

set(USE_FSAL_GPFS ${USE_FSAL_GPFS}
  CACHE BOOL
   "build GPFS FSAL"
   FORCE)

set(USE_FSAL_ZFS ${USE_FSAL_ZFS}
  CACHE BOOL
   "build ZFS FSAL"
   FORCE)

set(USE_FSAL_GLUSTER ${USE_FSAL_GLUSTER}
  CACHE BOOL
   "build GLUSTER FSAL"
   FORCE)

set(USE_FSAL_MEM ${USE_FSAL_MEM}
  CACHE BOOL
   "build GLUSTER FSAL"
   FORCE)

set(USE_DBUS ${USE_DBUS}
  CACHE BOOL
   "enable DBUS protocol support"
   FORCE)

set(USE_CB_SIMULATOR ${USE_CB_SIMULATOR}
  CACHE BOOL
   "enable callback simulator thread"
   FORCE)

set(USE_NFSIDMAP ${USE_NFSIDMAP}
  CACHE BOOL
   "Use of libnfsidmap for name resolution"
   FORCE)

set(DEBUG_SAL ${DEBUG_SAL}
  CACHE BOOL
   "enable debug SAL"
   FORCE)

set(_VALGRIND_MEMCHECK ${_VALGRIND_MEMCHECK}
  CACHE BOOL
   "Initialize buffers passed to GPFS ioctl"
   FORCE)

set(ENABLE_ERROR_INJECTION ${ENABLE_ERROR_INJECTION}
  CACHE BOOL
   "enable error injection"
   FORCE)

set(ENABLE_VFS_DEBUG_ACL ${ENABLE_VFS_DEBUG_ACL}
  CACHE BOOL
   "Enable debug ACL store for VFS"
   FORCE)

set(ENABLE_RFC_ACL ${ENABLE_RFC_ACL}
  CACHE BOOL
   "Enable debug ACL store for VFS"
   FORCE)

set(_MSPAC_SUPPORT ${_MSPAC_SUPPORT}
  CACHE BOOL
   "enable mspac winbind support"
   FORCE)

set(STRICT_PACKAGE ${STRICT_PACKAGE}
  CACHE BOOL
   "enable strict packaging behavior"
   FORCE)

set( DISTNAME_HAS_GIT_DATA ${DISTNAME_HAS_GIT_DATA}
  CACHE BOOL
  "Distribution package's name carries git data"
  FORCE)

set(USE_9P ${USE_9P}
  CACHE BOOL
   "enable 9P support"
   FORCE)

set(_USE_9P ${_USE_9P}
  CACHE BOOL
   "enable 9P support in config"
   FORCE)

set(_USE_9P_RDMA ${_USE_9P_RDMA}
  CACHE BOOL
   "enable 9P_RDMA support"
   FORCE)

set(USE_NFS3 ${USE_NFS3}
  CACHE BOOL
   "enable NFSv3 support"
   FORCE)

set(USE_NLM ${USE_NLM}
  CACHE BOOL
   "enable NLM support"
   FORCE)

set(USE_ADMIN_TOOLS ${USE_ADMIN_TOOLS}
  CACHE BOOL
  "Package Admin Scripts"
  FORCE)

set(USE_GUI_ADMIN_TOOLS ${USE_GUI_ADMIN_TOOLS}
  CACHE BOOL
  "Package GUI Admin Scripts"
  FORCE)

set(USE_TSAN ${USE_TSAN}
  CACHE BOOL
  "Enable GCC Thread-Sanitizer"
  FORCE)

set(USE_LTTNG ${USE_LTTNG}
  CACHE BOOL
  "Enable LTTng tracing"
  FORCE)

set(USE_NFS_RDMA ${USE_NFS_RDMA}
  CACHE BOOL
  "enable nfs RDMA"
  FORCE)

set(_USE_NFS_RDMA ${USE_NFS_RDMA}
  CACHE BOOL
  "enable nfs RDMA in config"
  FORCE)

# Now create a useable config.h
configure_file(
  "${PROJECT_SOURCE_DIR}/include/config-h.in.cmake"
  "${PROJECT_BINARY_DIR}/include/config.h"
)


########### add a "make dist" and a "make rpm"  ###############

set( PKG_NAME "${CPACK_PACKAGE_FILE_NAME}.tar.gz")
add_custom_target(dist COMMAND ${CMAKE_MAKE_PROGRAM} package_source)

# Tweak the "%bcond_<with|without> in the specfile for every
# optional feature. Take care on the logic of this syntax
# %bcond_with means you add a "--with" option, default is "without this feature"
# %bcond_without adds a"--without" so the feature is enabled by default
# This has to be coherent with chosen FSALs
if(USE_FSAL_ZFS)
    set(BCOND_ZFS "%bcond_without")
else(USE_FSAL_ZFS)
    set(BCOND_ZFS "%bcond_with")
endif(USE_FSAL_ZFS)

if(USE_FSAL_XFS)
    set(BCOND_XFS "%bcond_without")
else(USE_FSAL_XFS)
    set(BCOND_XFS "%bcond_with")
endif(USE_FSAL_XFS)

if(USE_FSAL_PANFS)
    set(BCOND_PANFS "%bcond_without")
else(USE_FSAL_PANFS)
    set(BCOND_PANFS "%bcond_with")
endif(USE_FSAL_PANFS)

if(USE_FSAL_GPFS)
    set(BCOND_GPFS "%bcond_without")
else(USE_FSAL_GPFS)
    set(BCOND_GPFS "%bcond_with")
endif(USE_FSAL_GPFS)

if(USE_FSAL_CEPH)
    set(BCOND_CEPH "%bcond_without")
else(USE_FSAL_CEPH)
    set(BCOND_CEPH "%bcond_with")
endif(USE_FSAL_CEPH)

if(USE_FSAL_RGW)
    set(BCOND_RGW "%bcond_without")
else(USE_FSAL_RGW)
    set(BCOND_RGW "%bcond_with")
endif(USE_FSAL_RGW)

if(USE_FSAL_GLUSTER)
    set(BCOND_GLUSTER "%bcond_without")
else(USE_FSAL_GLUSTER)
    set(BCOND_GLUSTER "%bcond_with")
endif(USE_FSAL_GLUSTER)

if(USE_FSAL_NULL)
    set(BCOND_NULLFS "%bcond_without")
else(USE_FSAL_NULL)
    set(BCOND_NULLFS "%bcond_with")
endif(USE_FSAL_NULL)

if(USE_FSAL_MEM)
    set(BCOND_MEM "%bcond_without")
else(USE_FSAL_MEM)
    set(BCOND_MEM "%bcond_with")
endif(USE_FSAL_MEM)

if(USE_9P_RDMA)
    set(BCOND_RDMA "%bcond_without")
else(USE_9P_RDMA)
    set(BCOND_RDMA "%bcond_with")
endif(USE_9P_RDMA)

if(USE_LTTNG)
    set(BCOND_LTTNG "%bcond_without")
else(USE_LTTNG)
    set(BCOND_LTTNG "%bcond_with")
endif(USE_LTTNG)

if(${ALLOCATOR} STREQUAL "jemalloc")
    set(BCOND_JEMALLOC "%bcond_without")
else(${ALLOCATOR} STREQUAL "jemalloc")
    set(BCOND_JEMALLOC "%bcond_with")
endif(${ALLOCATOR} STREQUAL "jemalloc")

if(USE_ADMIN_TOOLS)
    set(BCOND_UTILS "%bcond_without")
else(USE_ADMIN_TOOLS)
    set(BCOND_UTILS "%bcond_with")
endif(USE_ADMIN_TOOLS)

if(USE_GUI_ADMIN_TOOLS)
    set(BCOND_GUI_UTILS "%bcond_without")
else(USE_GUI_ADMIN_TOOLS)
    set(BCOND_GUI_UTILS "%bcond_with")
endif(USE_GUI_ADMIN_TOOLS)

if (USE_SYSTEM_NTIRPC)
  set(BCOND_NTIRPC "%bcond_without")
else(USE_SYSTEM_NTIRPC)
  set(BCOND_NTIRPC "%bcond_with")
endif(USE_SYSTEM_NTIRPC)

if (USE_MAN_PAGE)
  set(BCOND_MAN_PAGE "%bcond_without")
else(USE_MAN_PAGE)
  set(BCOND_MAN_PAGE "%bcond_with")
endif(USE_MAN_PAGE)

# Now create a useable specfile
configure_file(
  "${PROJECT_SOURCE_DIR}/nfs-ganesha.spec-in.cmake"
  "${PROJECT_SOURCE_DIR}/nfs-ganesha.spec"
)

configure_file(
  "${PROJECT_SOURCE_DIR}/scripts/systemd/nfs-ganesha-config.service-in.cmake"
  "${PROJECT_SOURCE_DIR}/scripts/systemd/nfs-ganesha-config.service"
)

configure_file(
  "${PROJECT_SOURCE_DIR}/scripts/systemd/sysconfig/nfs-ganesha-in.cmake"
  "${PROJECT_SOURCE_DIR}/scripts/systemd/sysconfig/nfs-ganesha"
)

add_custom_target( rpm DEPENDS dist)
add_custom_command(TARGET rpm
                  COMMAND sh -c "rpmbuild -ta ${PKG_NAME}"
		  VERBATIM
		  DEPENDS dist)

set(RPMDEST "--define '_srcrpmdir ${CMAKE_CURRENT_BINARY_DIR}'")
add_custom_target( srpm DEPENDS dist)
add_custom_command(TARGET srpm
                  COMMAND sh -c "rpmbuild ${RPMDEST} -ts ${PKG_NAME}"
		  VERBATIM
		  DEPENDS dist)

# Make a docker image
set(DOCKER_TMP_INSTALL_PATH "${PROJECT_BINARY_DIR}/docker/root")
find_package(LSB)
if(LSB_RELEASE_EXECUTABLE)
  string(TOLOWER ${LSB_RELEASE_ID_SHORT} DOCKER_DISTRO)
  set(DOCKER_DISTRO_VERSION "${LSB_RELEASE_RELEASE_SHORT}")

  configure_file(
    "${PROJECT_SOURCE_DIR}/scripts/docker/entrypoint.sh-in.cmake"
    "${PROJECT_BINARY_DIR}/docker/entrypoint.sh"
    @ONLY
    )
  configure_file(
    "${PROJECT_SOURCE_DIR}/scripts/docker/Dockerfile-in.cmake"
    "${PROJECT_BINARY_DIR}/docker/Dockerfile"
    @ONLY
    )
  add_custom_target(docker
    COMMAND sh -c "make DESTDIR=${PROJECT_BINARY_DIR}/docker/root install"
    COMMAND sh -c "docker build -t ganesha/dev ${PROJECT_BINARY_DIR}/docker"
    VERBATIM )
  add_dependencies(docker ganesha.nfsd )
endif(LSB_RELEASE_EXECUTABLE)


if(COVERAGE)
	find_program(LCOV_EXEC lcov)
	find_program(GENHTML_EXEC genhtml)
	if(LCOV_EXEC AND GENHTML_EXEC)
		add_custom_target(lcov)
		add_custom_command(TARGET lcov
			COMMAND ${LCOV_EXEC} --capture --directory .
			--output-file coverage.info
			COMMAND ${GENHTML_EXEC} coverage.info
			--output-directory ./coverage_html/
			VERBATIM
			WORKING_DIRECTORY ${CMAKE_CURRENT_BINARY_DIR}
			)
	endif(LCOV_EXEC AND GENHTML_EXEC)
endif(COVERAGE)

########### add a "make doc" target to call Doxygen
find_package(Doxygen)
if(DOXYGEN_FOUND)
  configure_file(${CMAKE_CURRENT_SOURCE_DIR}/Doxyfile.in
		 ${CMAKE_CURRENT_BINARY_DIR}/Doxyfile @ONLY)
  add_custom_target(doc
    ${DOXYGEN_EXECUTABLE} ${CMAKE_CURRENT_BINARY_DIR}/Doxyfile
    WORKING_DIRECTORY ${CMAKE_CURRENT_BINARY_DIR}
    )
endif(DOXYGEN_FOUND)

# Include thread-sanitizer module
include(${CMAKE_SOURCE_DIR}/cmake/tsan.cmake)<|MERGE_RESOLUTION|>--- conflicted
+++ resolved
@@ -39,20 +39,12 @@
 # Patch level is always ".0" for mainline (master).  It is blank for development.
 # When starting a stable maintenance branch, this becomes ".N"
 # where N is monotonically increasing starting at 1. Remember to include the "." !!
-<<<<<<< HEAD
-set(GANESHA_PATCH_LEVEL .0)
-=======
 set(GANESHA_PATCH_LEVEL .1)
->>>>>>> fddb03b1
 
 # Extra version is for naming development/RC.  It is blank in master/stable branches
 # so it can be available to end-users to name local variants/versions
 # If used, it is always of the form "-whateveryouwant"
-<<<<<<< HEAD
-set(GANESHA_EXTRA_VERSION -ibm008.14)
-=======
 set(GANESHA_EXTRA_VERSION -ibm008.15)
->>>>>>> fddb03b1
 
 set(GANESHA_VERSION ${GANESHA_MAJOR_VERSION}.${GANESHA_MINOR_VERSION}${GANESHA_PATCH_LEVEL}${GANESHA_EXTRA_VERSION})
 set(GANESHA_BASE_VERSION ${GANESHA_MAJOR_VERSION}.${GANESHA_MINOR_VERSION}${GANESHA_PATCH_LEVEL})
