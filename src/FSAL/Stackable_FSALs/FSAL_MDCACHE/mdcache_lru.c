/*
 * vim:noexpandtab:shiftwidth=8:tabstop=8:
 *
 * Copyright (C) 2010, The Linux Box Corporation
 * Contributor : Matt Benjamin <matt@linuxbox.com>
 *
 * Some portions Copyright CEA/DAM/DIF  (2008)
 * contributeur : Philippe DENIEL   philippe.deniel@cea.fr
 *                Thomas LEIBOVICI  thomas.leibovici@cea.fr
 *
 *
 * This program is free software; you can redistribute it and/or
 * modify it under the terms of the GNU Lesser General Public
 * License as published by the Free Software Foundation; either
 * version 3 of the License, or (at your option) any later version.
 *
 * This program is distributed in the hope that it will be useful,
 * but WITHOUT ANY WARRANTY; without even the implied warranty of
 * MERCHANTABILITY or FITNESS FOR A PARTICULAR PURPOSE.  See the GNU
 * Lesser General Public License for more details.
 *
 * You should have received a copy of the GNU Lesser General Public
 * License along with this library; if not, write to the Free Software
 * Foundation, Inc., 51 Franklin Street, Fifth Floor, Boston, MA
 * 02110-1301 USA
 *
 * -------------
 */

/**
 * @addtogroup FSAL_MDCACHE
 * @{
 */

#include "config.h"
#include <sys/types.h>
#include <sys/param.h>
#include <time.h>
#include <pthread.h>
#include <assert.h>
#include <sys/time.h>
#include <sys/resource.h>
#include <misc/timespec.h>
#include <stdio.h>
#include <stdbool.h>
#include <stdint.h>
#include <unistd.h>
#include "fsal.h"
#include "fsal_convert.h"
#include "FSAL/fsal_commonlib.h"
#include "nfs_core.h"
#include "log.h"
#include "mdcache_lru.h"
#include "mdcache_hash.h"
#include "abstract_atomic.h"
#include "gsh_intrinsic.h"
#include "sal_functions.h"
#include "nfs_exports.h"
#ifdef USE_LTTNG
#include "gsh_lttng/mdcache.h"
#endif

/**
 *
 * @file mdcache_lru.c
 * @author Matt Benjamin <matt@linuxbox.com>
 * @brief Constant-time cache inode cache management implementation
 */

/**
 * @page LRUOverview LRU Overview
 *
 * This module implements a constant-time cache management strategy
 * based on LRU.  Some ideas are taken from 2Q [Johnson and Shasha 1994]
 * and MQ [Zhou, Chen, Li 2004].  In this system, cache management does
 * interact with cache entry lifecycle, but the lru queue is not a garbage
 * collector. Most imporantly, cache management operations execute in constant
 * time, as expected with LRU (and MQ).
 *
 * Cache entries in use by a currently-active protocol request (or other
 * operation) have a positive refcount, and threfore should not be present
 * at the cold end of an lru queue if the cache is well-sized.
 *
 * As noted below, initial references to cache entries may only be granted
 * under the cache inode hash table latch.  Likewise, entries must first be
 * made unreachable to the cache inode hash table, then independently reach
 * a refcnt of 0, before they may be disposed or recycled.
 */

struct lru_state lru_state;

/**
 * A single queue structure.
 */

struct lru_q {
	struct glist_head q;	/* LRU is at HEAD, MRU at tail */
	enum lru_q_id id;
	uint64_t size;
};


/**
 * A single queue lane, holding all entries.
 */

struct lru_q_lane {
	struct lru_q L1;
	struct lru_q L2;
	struct lru_q cleanup;	/* deferred cleanup */
	pthread_mutex_t mtx;
	/* LRU thread scan position */
	struct {
		bool active;
		struct glist_head *glist;
		struct glist_head *glistn;
	} iter;
	 CACHE_PAD(0);
};

/* The queue lock and the partition lock interact.  The partition lock must
 * always be taken before the queue lock to avoid deadlock */
#ifdef USE_LTTNG
#define QLOCK(qlane) \
	do { \
		PTHREAD_MUTEX_lock(&(qlane)->mtx); \
		tracepoint(mdcache, qlock, __func__, __LINE__, qlane); \
	} while (0)

#define QUNLOCK(qlane) \
	do { \
		PTHREAD_MUTEX_unlock(&(qlane)->mtx); \
		tracepoint(mdcache, qunlock, __func__, __LINE__, qlane); \
	} while (0)
#else
#define QLOCK(qlane) \
	PTHREAD_MUTEX_lock(&(qlane)->mtx)
#define QUNLOCK(qlane) \
	PTHREAD_MUTEX_unlock(&(qlane)->mtx)
#endif

/**
 * A multi-level LRU algorithm inspired by MQ [Zhou].  Transition from
 * L1 to L2 implies various checks (open files, etc) have been
 * performed, so ensures they are performed only once.  A
 * correspondence to the "scan resistance" property of 2Q and MQ is
 * accomplished by recycling/clean loads onto the LRU of L1.  Async
 * processing onto L2 constrains oscillation in this algorithm.
 */

static struct lru_q_lane LRU[LRU_N_Q_LANES];
static struct lru_q_lane CHUNK_LRU[LRU_N_Q_LANES];

/**
 * The refcount mechanism distinguishes 3 key object states:
 *
 * 1. unreferenced (unreachable)
 * 2. unincremented, but reachable
 * 3. incremented
 *
 * It seems most convenient to make unreferenced correspond to refcount==0.
 * Then refcount==1 is a SENTINEL_REFCOUNT in which the only reference to
 * the entry is the set of functions which can grant new references.  An
 * object with refcount > 1 has been referenced by some thread, which must
 * release its reference at some point.
 *
 * More specifically, in the current implementation, reachability is
 * serialized by the cache lookup table latch.
 *
 * Currently, I propose to distinguish between objects with positive refcount
 * and objects with state.  The latter could be evicted, in the normal case,
 * only with loss of protocol correctness, but may have only the sentinel
 * refcount.  To preserve constant time operation, they are stored in an
 * independent partition of the LRU queue.
 */

static struct fridgethr *lru_fridge;

enum lru_edge {
	LRU_LRU,	/* LRU */
	LRU_MRU		/* MRU */
};

static const uint32_t FD_FALLBACK_LIMIT = 0x400;

/* Some helper macros */
#define LRU_NEXT(n) \
	(atomic_inc_uint32_t(&(n)) % LRU_N_Q_LANES)

/* Delete lru, use iif the current thread is not the LRU
 * thread.  The node being removed is lru, glist a pointer to L1's q,
 * qlane its lane. */
#define LRU_DQ_SAFE(lru, q) \
	do { \
		if ((lru)->qid == LRU_ENTRY_L1) { \
			struct lru_q_lane *qlane = &LRU[(lru)->lane]; \
			if (unlikely((qlane->iter.active) && \
				     ((&(lru)->q) == qlane->iter.glistn))) { \
				qlane->iter.glistn = (lru)->q.next; \
			} \
		} \
		glist_del(&(lru)->q); \
		--((q)->size); \
	} while (0)

#define CHUNK_LRU_DQ_SAFE(lru, qq) \
	do { \
		if ((lru)->qid == LRU_ENTRY_L1) { \
			struct lru_q_lane *qlane = &CHUNK_LRU[(lru)->lane]; \
			if (unlikely((qlane->iter.active) && \
				     ((&(lru)->q) == qlane->iter.glistn))) { \
				qlane->iter.glistn = (lru)->q.next; \
			} \
		} \
		glist_del(&(lru)->q); \
		--((qq)->size); \
	} while (0)

#define LRU_ENTRY_L1_OR_L2(e) \
	(((e)->lru.qid == LRU_ENTRY_L2) || \
	 ((e)->lru.qid == LRU_ENTRY_L1))

#define LRU_ENTRY_RECLAIMABLE(e, n) \
	(LRU_ENTRY_L1_OR_L2(e) && \
	((n) == LRU_SENTINEL_REFCOUNT+1) && \
	 ((e)->fh_hk.inavl))

/**
 * @brief Initialize a single base queue.
 *
 * This function initializes a single queue partition (L1, L2,
 * etc)
 */
static inline void
lru_init_queue(struct lru_q *q, enum lru_q_id qid)
{
	glist_init(&q->q);
	q->id = qid;
	q->size = 0;
}

static inline void
lru_init_queues(void)
{
	int ix;

	for (ix = 0; ix < LRU_N_Q_LANES; ++ix) {
		struct lru_q_lane *qlane;

		/* Initialize mdcache_entry_t LRU */
		qlane = &LRU[ix];

		/* one mutex per lane */
		PTHREAD_MUTEX_init(&qlane->mtx, NULL);

		/* init iterator */
		qlane->iter.active = false;

		/* init lane queues */
		lru_init_queue(&LRU[ix].L1, LRU_ENTRY_L1);
		lru_init_queue(&LRU[ix].L2, LRU_ENTRY_L2);
		lru_init_queue(&LRU[ix].cleanup, LRU_ENTRY_CLEANUP);

		/* Initialize dir_chunk LRU */
		qlane = &CHUNK_LRU[ix];

		/* one mutex per lane */
		PTHREAD_MUTEX_init(&qlane->mtx, NULL);

		/* init iterator */
		qlane->iter.active = false;

		/* init lane queues */
		lru_init_queue(&CHUNK_LRU[ix].L1, LRU_ENTRY_L1);
		lru_init_queue(&CHUNK_LRU[ix].L2, LRU_ENTRY_L2);
		lru_init_queue(&CHUNK_LRU[ix].cleanup, LRU_ENTRY_CLEANUP);
	}
}

/**
 * @brief Return a pointer to the current queue of entry
 *
 * This function returns a pointer to the queue on which entry is linked,
 * or NULL if entry is not on any queue.
 *
 * @note The caller @a MUST hold the lane lock
 *
 * @param[in] entry  The entry.
 *
 * @return A pointer to entry's current queue, NULL if none.
 */
static inline struct lru_q *
lru_queue_of(mdcache_entry_t *entry)
{
	struct lru_q *q;

	switch (entry->lru.qid) {
	case LRU_ENTRY_L1:
		q = &LRU[(entry->lru.lane)].L1;
		break;
	case LRU_ENTRY_L2:
		q = &LRU[(entry->lru.lane)].L2;
		break;
	case LRU_ENTRY_CLEANUP:
		q = &LRU[(entry->lru.lane)].cleanup;
		break;
	default:
		/* LRU_NO_LANE */
		q = NULL;
		break;
	}			/* switch */

	return q;
}

/**
 * @brief Return a pointer to the current queue of chunk
 *
 * This function returns a pointer to the queue on which a chunk is linked,
 * or NULL if chunk is not on any queue.
 *
 * @note The caller @a MUST hold the lane lock
 *
 * @param[in] chunk  The chunk.
 *
 * @return A pointer to chunk's current queue, NULL if none.
 */
static inline struct lru_q *
chunk_lru_queue_of(struct dir_chunk *chunk)
{
	struct lru_q *q;

	switch (chunk->chunk_lru.qid) {
	case LRU_ENTRY_L1:
		q = &CHUNK_LRU[(chunk->chunk_lru.lane)].L1;
		break;
	case LRU_ENTRY_L2:
		q = &CHUNK_LRU[(chunk->chunk_lru.lane)].L2;
		break;
	case LRU_ENTRY_CLEANUP:
		q = &CHUNK_LRU[(chunk->chunk_lru.lane)].cleanup;
		break;
	default:
		/* LRU_NO_LANE */
		q = NULL;
		break;
	}			/* switch */

	return q;
}

/**
 * @brief Get the appropriate lane for a LRU chunk or entry
 *
 * This function gets the LRU lane by taking the modulus of the
 * supplied pointer.
 *
 * @param[in] entry  A pointer to a LRU chunk or entry
 *
 * @return The LRU lane in which that entry should be stored.
 */
static inline uint32_t
lru_lane_of(void *entry)
{
	return (uint32_t) ((((uintptr_t) entry) / 2*sizeof(uintptr_t))
				% LRU_N_Q_LANES);
}

/**
 * @brief Insert an entry into the specified queue and lane
 *
 * This function determines the queue corresponding to the supplied
 * lane and flags, inserts the entry into that queue, and updates the
 * entry to hold the flags and lane.
 *
 * @note The caller MUST hold a lock on the queue lane.
 *
 * @param[in] lru    The LRU entry to insert
 * @param[in] q      The queue to insert on
 * @param[in] edge   One of LRU_LRU or LRU_MRU
 */
static inline void
lru_insert(mdcache_lru_t *lru, struct lru_q *q, enum lru_edge edge)
{
	lru->qid = q->id;	/* initial */
	if (lru->qid == LRU_ENTRY_CLEANUP)
		atomic_set_uint32_t_bits(&lru->flags, LRU_CLEANUP);

	switch (edge) {
	case LRU_LRU:
		glist_add(&q->q, &lru->q);
		break;
	case LRU_MRU:
	default:
		glist_add_tail(&q->q, &lru->q);
		break;
	}
	++(q->size);
}

/**
 * @brief Insert an entry into the specified queue and lane with locking
 *
 * This function determines the queue corresponding to the supplied
 * lane and flags, inserts the entry into that queue, and updates the
 * entry to hold the flags and lane.
 *
 * @note The caller MUST NOT hold a lock on the queue lane.
 *
 * @param[in] lru    The LRU entry to insert
 * @param[in] q      The queue to insert on
 * @param[in] edge   One of LRU_LRU or LRU_MRU
 */
static inline void
lru_insert_entry(mdcache_entry_t *entry, struct lru_q *q, enum lru_edge edge)
{
	mdcache_lru_t *lru = &entry->lru;
	struct lru_q_lane *qlane = &LRU[lru->lane];

	QLOCK(qlane);

	lru_insert(lru, q, edge);

	QUNLOCK(qlane);
}

/**
 * @brief Insert a chunk into the specified queue and lane with locking
 *
 * This function determines the queue corresponding to the supplied
 * lane and flags, inserts the chunk into that queue, and updates the
 * chunk to hold the flags and lane.
 *
 * @note The caller MUST NOT hold a lock on the queue lane.
 *
 * @param[in] lru    The LRU chunk to insert
 * @param[in] q      The queue to insert on
 * @param[in] edge   One of LRU_LRU or LRU_MRU
 */
static inline void
lru_insert_chunk(struct dir_chunk *chunk, struct lru_q *q, enum lru_edge edge)
{
	mdcache_lru_t *lru = &chunk->chunk_lru;
	struct lru_q_lane *qlane = &CHUNK_LRU[lru->lane];

	QLOCK(qlane);

	lru_insert(lru, q, edge);

	QUNLOCK(qlane);
}

/**
 * @brief Clean an entry for recycling.
 *
 * This function cleans an entry up before it's recycled or freed.
 *
 * @param[in] entry  The entry to clean
 */
static inline void
mdcache_lru_clean(mdcache_entry_t *entry)
{
	fsal_status_t status = {0, 0};

	/* Free SubFSAL resources */
	if (entry->sub_handle) {
		/* There are four basic paths to get here.
		 *
		 * One path is that this cache entry is being reaped. In that
		 * case, if an unexport is in progress removing the last export
		 * this entry was mapped to, in the process of being completely
		 * detached from an export, it also became unreapable (placed on
		 * the LRU_ENTRY_CLEANUP queue not L1 or L2). Therefore, if we
		 * get here with a reaped entry, it MUST still be attached to
		 * an export.
		 *
		 * Another path to get here is the export is still valid, and
		 * this entry is being killed. In that case, all the export
		 * stuff is fine.
		 *
		 * Another path is that we have removed the final export, and
		 * unexport is releasing the last reference. In that case,
		 * the unexport process has the export in question in the op_ctx
		 * so we are fine.
		 *
		 * The final case is that this entry was referenced by a thread
		 * other than the unexport, and the operational thread is the
		 * one releasing the last LRU reference. In that case, the
		 * caller's op_ctx must have the correct export.
		 *
		 * This is true even for operations that require two handles.
		 * NFS v3 checks for xdev before converting from a handle to an
		 * LRU reference. NFS v4 holds an LRU reference for the saved FH
		 * so the last reference can only be dropped when the saved FH
		 * is cleaned up, which will be done with the correct op_ctx. 9P
		 * also assures that LRU references are released with the proper
		 * op_ctx.
		 *
		 * So in all cases, we can either trust the current export, or
		 * we can use the first_export_id to get a valid export for
		 * a reaping case.
		 */
		struct root_op_context ctx;
		struct req_op_context *saved_ctx = op_ctx;
		int32_t export_id;
		struct gsh_export *export;

		/* Find the first export id. */
		export_id = atomic_fetch_int32_t(&entry->first_export_id);

		if (export_id >= 0 && op_ctx != NULL &&
		    op_ctx->ctx_export != NULL &&
		    op_ctx->ctx_export->export_id != export_id) {
			/* We can't be sure the op_ctx has a valid export_id for
			 * this entry, so we'll use the first export_id and set
			 * up a new op_ctx.
			 *
			 * Get a reference to the first_export_id.
			 */
			export = get_gsh_export(export_id);

			if (export == NULL) {
				/* This really should not happen, if an unexport
				 * is in progress, the export_id is now not
				 * removed until after mdcache has detached all
				 * entries from the export. An entry that is
				 * actually in the process of being detached has
				 * an LRU reference which prevents it from being
				 * reaped, so there is no path to get into
				 * mdcache_lru_clean without the export still
				 * being valid.
				 */
				LogFatal(COMPONENT_CACHE_INODE,
					 "An entry (%p) having an unmappable export_id (%"
					 PRIi32") is unexpected",
					 entry, export_id);
			}

			LogFullDebug(COMPONENT_CACHE_INODE,
				     "Creating a new context with export id%"
				     PRIi32,
				     export_id);

			init_root_op_context(&ctx, export, export->fsal_export,
					     0, 0, UNKNOWN_REQUEST);
		} else {
			/* We MUST have a valid op_ctx based on the conditions
			 * we could get here. first_export_id coild be -1 or it
			 * could match the current op_ctx export. In either case
			 * we will trust the current op_ctx.
			 */
			assert(op_ctx);
			assert(op_ctx->ctx_export);
			LogFullDebug(COMPONENT_CACHE_INODE,
				     "Trusting op_ctx export id %"PRIu16,
				     op_ctx->ctx_export->export_id);
		}

		/* Make sure any FSAL global file descriptor is closed.
		 * Don't bother with the content_lock since we have exclusive
		 * ownership of this entry.
		 */
		status = fsal_close(&entry->obj_handle);

		if (FSAL_IS_ERROR(status)) {
			LogCrit(COMPONENT_CACHE_INODE_LRU,
				"Error closing file in cleanup: %s",
				fsal_err_txt(status));
		}

		subcall(
			entry->sub_handle->obj_ops.release(entry->sub_handle)
		       );
		entry->sub_handle = NULL;

		if (op_ctx != saved_ctx) {
			/* We had to use our own op_ctx, clean it up and revert
			 * to the saved op_ctx.
			 */
			put_gsh_export(op_ctx->ctx_export);
			op_ctx = saved_ctx;
		}
	}

	/* Done with the attrs */
	fsal_release_attrs(&entry->attrs);

	/* Clean our handle */
	fsal_obj_handle_fini(&entry->obj_handle);

	/* Clean out the export mapping before deconstruction */
	mdc_clean_entry(entry);

	/* Finalize last bits of the cache entry, delete the key if any and
	 * destroy the rw locks.
	 */
	mdcache_key_delete(&entry->fh_hk.key);
	PTHREAD_RWLOCK_destroy(&entry->content_lock);
	PTHREAD_RWLOCK_destroy(&entry->attr_lock);
}

/**
 * @brief Try to pull an entry off the queue
 *
 * This function examines the end of the specified queue and if the
 * entry found there can be re-used, it returns with the entry
 * locked.  Otherwise, it returns NULL.
 *
 * This function follows the locking discipline detailed above.  It
 * returns an lru entry removed from the queue system and which we are
 * permitted to dispose or recycle.
 *
 * @note The caller @a MUST @a NOT hold the lane lock
 *
 * @param[in] qid  Queue to reap
 * @return Available entry if found, NULL otherwise
 */

static uint32_t reap_lane;

static inline mdcache_lru_t *
lru_reap_impl(enum lru_q_id qid)
{
	uint32_t lane;
	struct lru_q_lane *qlane;
	struct lru_q *lq;
	mdcache_lru_t *lru;
	mdcache_entry_t *entry;
	uint32_t refcnt;
	cih_latch_t latch;
	int ix;

	lane = LRU_NEXT(reap_lane);
	for (ix = 0; ix < LRU_N_Q_LANES; ++ix, lane = LRU_NEXT(reap_lane)) {
		qlane = &LRU[lane];
		lq = (qid == LRU_ENTRY_L1) ? &qlane->L1 : &qlane->L2;

		QLOCK(qlane);
		lru = glist_first_entry(&lq->q, mdcache_lru_t, q);
		if (!lru) {
			QUNLOCK(qlane);
			continue;
		}
		refcnt = atomic_inc_int32_t(&lru->refcnt);
		entry = container_of(lru, mdcache_entry_t, lru);
		QUNLOCK(qlane);

		if (unlikely(refcnt != (LRU_SENTINEL_REFCOUNT + 1))) {
			/* cant use it. */
			mdcache_put(entry);
			continue;
		}
		/* potentially reclaimable */
		/* entry must be unreachable from CIH when recycled */
		if (cih_latch_entry(&entry->fh_hk.key, &latch, CIH_GET_WLOCK,
				    __func__, __LINE__)) {
			QLOCK(qlane);
			refcnt = atomic_fetch_int32_t(&entry->lru.refcnt);
			/* there are two cases which permit reclaim,
			 * entry is:
			 * 1. reachable but unref'd (refcnt==2)
			 * 2. unreachable, being removed (plus refcnt==0)
			 *  for safety, take only the former
			 */
			if (LRU_ENTRY_RECLAIMABLE(entry, refcnt)) {
				/* it worked */
				struct lru_q *q = lru_queue_of(entry);

#ifdef USE_LTTNG
				tracepoint(mdcache, mdc_lru_reap, __func__,
					   __LINE__, entry,
					   entry->lru.refcnt);
#endif
				LRU_DQ_SAFE(lru, q);
				entry->lru.qid = LRU_ENTRY_NONE;
				QUNLOCK(qlane);
				cih_remove_latched(entry, &latch,
						   CIH_REMOVE_UNLOCK);
				/* Note, we're not releasing our ref here.
				 * cih_remove_latched() called
				 * mdcache_lru_unref(), which released the
				 * sentinal ref, leaving just the one ref we
				 * took earlier.  Returning this as is leaves it
				 * with a ref of 1 (ie, just the sentinal ref)
				 * */
				goto out;
			}
			cih_hash_release(&latch);
			QUNLOCK(qlane);
			/* return the ref we took above--unref deals
			 * correctly with reclaim case */
			mdcache_lru_unref(entry);
		} else {
			/* ! QLOCKED but needs to be Unref'ed */
			mdcache_lru_unref(entry);
			continue;
		}
	}			/* foreach lane */

	/* ! reclaimable */
	lru = NULL;
 out:
	return lru;
}

static inline mdcache_lru_t *
lru_try_reap_entry(void)
{
	mdcache_lru_t *lru;

	if (lru_state.entries_used < lru_state.entries_hiwat)
		return NULL;

	/* XXX dang why not start with the cleanup list? */
	lru = lru_reap_impl(LRU_ENTRY_L2);
	if (!lru)
		lru = lru_reap_impl(LRU_ENTRY_L1);

	return lru;
}

/**
 * @brief Try to pull an chunk off the queue
 *
 * This function examines the end of the specified queue and if the
 * chunk found there can be re-used.  Otherwise, it returns NULL.
 *
 * This function follows the locking discipline detailed above.  It
 * returns an lru object removed from the queue system and which we are
 * permitted to dispose or recycle.
 *
 * This function can reap a chunk from the directory a chunk is requested
 * for. In that case, since the content_lock is already held, we can
 * proceed somewhat easier.
 *
 * @note The caller @a MUST @a NOT hold the lane lock
 *
 * @param[in] qid     Queue to reap
 * @param[in] parent  The directory we desire a chunk for
 *
 * @return Available chunk if found, NULL otherwise
 */

static uint32_t chunk_reap_lane;

static inline mdcache_lru_t *
lru_reap_chunk_impl(enum lru_q_id qid, mdcache_entry_t *parent)
{
	uint32_t lane;
	struct lru_q_lane *qlane;
	struct lru_q *lq;
	mdcache_lru_t *lru;
	mdcache_entry_t *entry;
	struct dir_chunk *chunk;
	int ix;

	lane = LRU_NEXT(chunk_reap_lane);

	for (ix = 0;
	     ix < LRU_N_Q_LANES;
	     ++ix, lane = LRU_NEXT(chunk_reap_lane)) {

		qlane = &CHUNK_LRU[lane];
		lq = (qid == LRU_ENTRY_L1) ? &qlane->L1 : &qlane->L2;

		QLOCK(qlane);
		lru = glist_first_entry(&lq->q, mdcache_lru_t, q);

		if (!lru) {
			QUNLOCK(qlane);
			continue;
		}

		/* Get the chunk and parent entry that owns the chunk, all of
		 * this is valid because we hold the QLANE lock, the chunk was
		 * in the LRU, and thus the chunk is not yet being destroyed,
		 * and thus the parent entry must still also be valid.
		 */
		chunk = container_of(lru, struct dir_chunk, chunk_lru);
		entry = chunk->parent;

		/* If this chunk belongs to the parent seeking another chunk,
		 * or if we can get the content_lock for the chunk's parent,
		 * we can reap this chunk.
		 */
		if (entry == parent ||
		    pthread_rwlock_trywrlock(&entry->content_lock) == 0) {
			/* This chunk is eligible for reaping, we can proceed.
			 */
			if (entry != parent) {
				/* We need an LRU ref on parent entry to protect
				 * it while we do work on it's chunk.
				 */
				(void) atomic_inc_int32_t(&entry->lru.refcnt);
			}

			/* Dequeue the chunk so it won't show up anymore */
			CHUNK_LRU_DQ_SAFE(lru, lq);
			chunk->chunk_lru.qid = LRU_ENTRY_NONE;

			/* Drop the lane lock, we can now safely clean up the
			 * chunk. We hold the content_lock on the parent of
			 * the chunk (even if the chunk belonged to the
			 * directory a new chunk is requested for).
			 */
			QUNLOCK(qlane);

#ifdef USE_LTTNG
				tracepoint(mdcache, mdc_lru_reap_chunk,
					   __func__, __LINE__,
					   entry, chunk);
#endif

			/* Clean the chunk out and indicate the directory is no
			 * longer completely populated.
			 */
			mdcache_clean_dirent_chunk(chunk);
			atomic_clear_uint32_t_bits(&entry->mde_flags,
						   MDCACHE_DIR_POPULATED);

			/* Clean out the fields not touched by the cleanup. */
			chunk->parent = NULL;
			chunk->prev_chunk = NULL;
			chunk->next_ck = 0;
			chunk->num_entries = 0;

			if (entry != parent) {
				/* And now we're done with the parent of the
				 * chunk if it wasn't the directory we are
				 * acquiring a new chunk for.
				 */
				PTHREAD_RWLOCK_unlock(&entry->content_lock);
				mdcache_put(entry);
			}
			return lru;
		}

		/* Couldn't get the content_lock, the parent is busy
		 * doing something with dirents... This chunk is not
		 * eligible for reaping. Try the next lane...
		 */
		QUNLOCK(qlane);
	}			/* foreach lane */

	/* ! reclaimable */
	return NULL;
}

/**
 * @brief Re-use or allocate a chunk
 *
 * This function repurposes a resident chunk in the LRU system if the system is
 * above the high-water mark, and allocates a new one otherwise.
 *
 * @note The caller must hold the content_lock of the parent for write.
 *
 * @param[in] parent  The parent directory we desire a chunk for
 *
 * @return reused or allocated chunk
 */
struct dir_chunk *mdcache_get_chunk(mdcache_entry_t *parent)
{
	mdcache_lru_t *lru = NULL;
	struct dir_chunk *chunk = NULL;

	if (lru_state.chunks_used >= lru_state.chunks_hiwat) {
		lru = lru_reap_chunk_impl(LRU_ENTRY_L2, parent);
		if (!lru)
			lru = lru_reap_chunk_impl(LRU_ENTRY_L1, parent);
	}

	if (lru) {
		/* we uniquely hold chunk, it has already been cleaned up.
		 * The dirents list is effectively properly initialized.
		 */
		chunk = container_of(lru, struct dir_chunk, chunk_lru);
		LogFullDebug(COMPONENT_CACHE_INODE_LRU,
			     "Recycling chunk at %p.", chunk);
	} else {
		/* alloc chunk (if fails, aborts) */
		chunk = gsh_calloc(1, sizeof(struct dir_chunk));
		glist_init(&chunk->dirents);
		(void) atomic_inc_int64_t(&lru_state.chunks_used);
	}

	/* Set the chunk's parent. */
	chunk->parent = parent;

	/* Chunk refcnt is not used (chunks are always protected by content_lock
	 * and outside of LRU operations are not found other than while holding
	 * the content lock).
	 */
	chunk->chunk_lru.refcnt = 0;
	chunk->chunk_lru.cf = 0;
	chunk->chunk_lru.lane = lru_lane_of(chunk);

	/* Enqueue into MRU of L2.
	 *
	 * NOTE: A newly allocated and filled chunk will be promoted to L1 LRU
	 *       when readdir_chunked starts passing entries up to the caller.
	 *       This gets us the expected positioning for a new chunk that is
	 *       utilized to form a readdir response.
	 *
	 *       The benefit of this mechanism comes when the FSAL supports
	 *       readahead. In that case, the chunks that are readahead will
	 *       be left in L2 MRU. This helps keep the chunks associated with
	 *       a particular FSAL readdir call including readahead from being
	 *       immediate candidates for reaping, thus keeping the readahead
	 *       from cannibalizing itself. Of course if the L2 queue is
	 *       empty due to activity, and the readahead is significant, it
	 *       is possible to cannibalize the chunks.
	 */
	lru_insert_chunk(chunk, &CHUNK_LRU[chunk->chunk_lru.lane].L2, LRU_MRU);

	return chunk;
}

/**
 * @brief Push a killed entry to the cleanup queue for out-of-line cleanup
 *
 * This function appends entry to the appropriate lane of the global cleanup
 * queue, and marks the entry.
 *
 * @param[in] entry  The entry to clean
 */
void
mdcache_lru_cleanup_push(mdcache_entry_t *entry)
{
	mdcache_lru_t *lru = &entry->lru;
	struct lru_q_lane *qlane = &LRU[lru->lane];

	QLOCK(qlane);

	if (!(lru->qid == LRU_ENTRY_CLEANUP)) {
		struct lru_q *q;

		/* out with the old queue */
		q = lru_queue_of(entry);
		LRU_DQ_SAFE(lru, q);

		/* in with the new */
		q = &qlane->cleanup;
		lru_insert(lru, q, LRU_LRU);
	}

	QUNLOCK(qlane);
}

/**
 * @brief Push an entry to the cleanup queue that may be unexported
 * for out-of-line cleanup
 *
 * This routine is used to try pushing a cache inode into the cleanup
 * queue. If the entry ends up with another LRU reference before this
 * is accomplished, then don't push it to cleanup.
 *
 * This will be used when unexporting an export. Any cache inode entry
 * that only belonged to that export is a candidate for cleanup.
 * However, it is possible the entry is still accessible via another
 * export, and an LRU reference might be gained before we can lock the
 * AVL tree. In that case, the entry must be left alone (thus
 * mdcache_kill_entry is NOT suitable for this purpose).
 *
 * @param[in] entry  The entry to clean
 */
void
mdcache_lru_cleanup_try_push(mdcache_entry_t *entry)
{
	mdcache_lru_t *lru = &entry->lru;
	struct lru_q_lane *qlane = &LRU[lru->lane];
	cih_latch_t latch;

	if (cih_latch_entry(&entry->fh_hk.key, &latch, CIH_GET_WLOCK,
			    __func__, __LINE__)) {
		uint32_t refcnt;

		QLOCK(qlane);

		refcnt = atomic_fetch_int32_t(&entry->lru.refcnt);
		/* there are two cases which permit reclaim,
		 * entry is:
		 * 1. reachable but unref'd (refcnt==2)
		 * 2. unreachable, being removed (plus refcnt==0)
		 *    for safety, take only the former
		 */
		if (LRU_ENTRY_RECLAIMABLE(entry, refcnt)) {
			/* it worked */
			struct lru_q *q = lru_queue_of(entry);

			LRU_DQ_SAFE(lru, q);
			entry->lru.qid = LRU_ENTRY_CLEANUP;
			atomic_set_uint32_t_bits(&entry->lru.flags,
						 LRU_CLEANUP);
			/* Note: we didn't take a ref here, so the only ref left
			 * is the one owned by mdcache_unexport().  When it
			 * unref's, that will free this object. */

			/* Now we can safely clean out the first_export_id to
			 * indicate this entry is unmapped.
			 */
			atomic_store_int32_t(&entry->first_export_id, -1);

			QUNLOCK(qlane);
			cih_remove_latched(entry, &latch, CIH_REMOVE_NONE);
		} else {
			QUNLOCK(qlane);
		}

		cih_hash_release(&latch);
	}
}

/**
 * @brief Function that executes in the lru thread to process one lane
 *
 * @param[in]     lane          The lane to process
 * @param[in,out] totalclosed   Track the number of file closes
 *
 * @returns the number of files worked on (workdone)
 *
 */

static inline size_t lru_run_lane(size_t lane, uint64_t *const totalclosed)
{
	struct lru_q *q;
	/* The amount of work done on this lane on this pass. */
	size_t workdone = 0;
	/* The entry being examined */
	mdcache_lru_t *lru = NULL;
	/* Number of entries closed in this run. */
	size_t closed = 0;
	fsal_status_t status;
	/* a cache entry */
	mdcache_entry_t *entry;
	/* Current queue lane */
	struct lru_q_lane *qlane = &LRU[lane];
	/* entry refcnt */
	uint32_t refcnt;
	bool not_support_ex;

	q = &qlane->L1;

	LogDebug(COMPONENT_CACHE_INODE_LRU,
		 "Reaping up to %d entries from lane %zd",
		 lru_state.per_lane_work, lane);

	/* ACTIVE */
	QLOCK(qlane);
	qlane->iter.active = true;

	/* While for_each_safe per se is NOT MT-safe, the iteration can be made
	 * so by the convention that any competing thread which would invalidate
	 * the iteration also adjusts glist and (in particular) glistn */
	glist_for_each_safe(qlane->iter.glist, qlane->iter.glistn, &q->q) {
		struct lru_q *q;
		struct root_op_context ctx;
		struct req_op_context *saved_ctx = op_ctx;
		int32_t export_id;
		struct gsh_export *export;

		/* check per-lane work */
		if (workdone >= lru_state.per_lane_work)
			goto next_lane;

		lru = glist_entry(qlane->iter.glist, mdcache_lru_t, q);
		refcnt = atomic_inc_int32_t(&lru->refcnt);

		/* get entry early */
		entry = container_of(lru, mdcache_entry_t, lru);

		/* check refcnt in range */
		if (unlikely(refcnt > 2)) {
			/* This unref is ok to be done without a valid op_ctx
			 * because we always map a new entry to an export before
			 * we could possibly release references in
			 * mdcache_new_entry.
			 */
			QUNLOCK(qlane);
			mdcache_lru_unref(entry);
			QLOCK(qlane);
			/* but count it */
			workdone++;
			/* qlane LOCKED, lru refcnt is restored */
			continue;
		}

		/* Move entry to MRU of L2 */
		q = &qlane->L1;
		LRU_DQ_SAFE(lru, q);
		lru->qid = LRU_ENTRY_L2;
		q = &qlane->L2;
		lru_insert(lru, q, LRU_MRU);

		/* Get a reference to the first export and build an op context
		 * with it. By holding the QLANE lock while we get the export
		 * reference we assure that the entry doesn't get detached from
		 * the export before we get an export reference, which
		 * guarantees the export is good for the length of time we need
		 * it to perform sub_fsal operations.
		 */
		export_id = atomic_fetch_int32_t(&entry->first_export_id);

		if (export_id < 0) {
			/* This should never happen, since any entry that only
			 * had a sentinel reference must either have a mapped
			 * export or be in the LRU_ENTRY_CLEANUP queue and thus
			 * not eligible for lru_run_lane.
			 */
			LogFatal(COMPONENT_CACHE_INODE,
				 "No first_export for entry %p is unexpected.",
				 entry);
		}

		export = get_gsh_export(export_id);

		if (export == NULL) {
			/* This really should not happen, if an unexport is in
			 * progress, the export_id is now not removed until
			 * after mdcache has detached all entries from the
			 * export. An entry that is actually in the process of
			 * being detached has an LRU reference which prevents it
			 * from being processed by lru_run_lane, so there is no
			 * path to get here without the export still being
			 * valid.
			 */
			LogFatal(COMPONENT_CACHE_INODE,
				 "An entry (%p) having an unmappable export_id (%"
				 PRIi32") is unexpected",
				 entry, export_id);
		}

		init_root_op_context(&ctx, export, export->fsal_export, 0, 0,
				     UNKNOWN_REQUEST);

		/* Drop the lane lock while performing (slow) operations on
		 * entry */
		QUNLOCK(qlane);

		not_support_ex = !entry->obj_handle.fsal->m_ops.support_ex(
							&entry->obj_handle);

		if (not_support_ex) {
			/* Acquire the content lock first; we may need to look
			 * at fds and close it.
			 */
			PTHREAD_RWLOCK_wrlock(&entry->content_lock);
		}

		/* Make sure any FSAL global file descriptor is closed. */
		status = fsal_close(&entry->obj_handle);

		if (not_support_ex) {
			/* Release the content lock. */
			PTHREAD_RWLOCK_unlock(&entry->content_lock);
		}

		if (FSAL_IS_ERROR(status)) {
			LogCrit(COMPONENT_CACHE_INODE_LRU,
				"Error closing file in LRU thread.");
		} else {
			++(*totalclosed);
			++closed;
		}

		mdcache_lru_unref(entry);

		QLOCK(qlane); /* QLOCKED */

		put_gsh_export(export);
		op_ctx = saved_ctx;
		++workdone;
	} /* for_each_safe lru */

next_lane:
	qlane->iter.active = false; /* !ACTIVE */
	QUNLOCK(qlane);
	LogDebug(COMPONENT_CACHE_INODE_LRU,
		 "Actually processed %zd entries on lane %zd closing %zd descriptors",
		 workdone, lane, closed);

	return workdone;
}

/**
 * @brief Function that executes in the lru thread
 *
 * This function performs long-term reorganization, compaction, and
 * other operations that are not performed in-line with referencing
 * and dereferencing.
 *
 * This function is responsible for deferred cleanup of cache entries
 * killed in request or upcall (or most other) contexts.
 *
 * This function is responsible for cleaning the FD cache.  It works
 * by the following rules:
 *
 *  - If the number of open FDs is below the low water mark, do
 *    nothing.
 *
 *  - If the number of open FDs is between the low and high water
 *    mark, make one pass through the queues, and exit.  Each pass
 *    consists of taking an entry from L1, examining to see if it is a
 *    regular file not bearing state with an open FD, closing the open
 *    FD if it is, and then moving it to L2.  The advantage of the two
 *    level system is twofold: First, seldom used entries congregate
 *    in L2 and the promotion behaviour provides some scan
 *    resistance.  Second, once an entry is examined, it is moved to
 *    L2, so we won't examine the same cache entry repeatedly.
 *
 *  - If the number of open FDs is greater than the high water mark,
 *    we consider ourselves to be in extremis.  In this case we make a
 *    number of passes through the queue not to exceed the number of
 *    passes that would be required to process the number of entries
 *    equal to a biggest_window percent of the system specified
 *    maximum.
 *
 *  - If we are in extremis, and performing the maximum amount of work
 *    allowed has not moved the open FD count required_progress%
 *    toward the high water mark, increment lru_state.futility.  If
 *    lru_state.futility reaches futility_count, temporarily disable
 *    FD caching.
 *
 *  - Every time we wake through timeout, reset futility_count to 0.
 *
 *  - If we fall below the low water mark and FD caching has been
 *    temporarily disabled, re-enable it.
 *
 * This function uses the lock discipline for functions accessing LRU
 * entries through a queue partition.
 *
 * @param[in] ctx Fridge context
 */

static void
lru_run(struct fridgethr_context *ctx)
{
	/* Index */
	size_t lane = 0;
	/* True if we were explicitly awakened. */
	bool woke = ctx->woke;
	/* Finalized */
	uint32_t fdratepersec = 1, fds_avg, fddelta;
	float fdnorm, fdwait_ratio, fdmulti;
	time_t threadwait = fridgethr_getwait(ctx);
	/* True if we are taking extreme measures to reclaim FDs */
	bool extremis = false;
	/* Total work done in all passes so far.  If this exceeds the
	 * window, stop.
	 */
	size_t totalwork = 0;
	uint64_t totalclosed = 0;
	/* The current count (after reaping) of open FDs */
	size_t currentopen = 0;
	time_t new_thread_wait;

	SetNameFunction("cache_lru");

	fds_avg = (lru_state.fds_hiwat - lru_state.fds_lowat) / 2;

	if (mdcache_param.use_fd_cache)
		extremis = (atomic_fetch_size_t(&open_fd_count) >
			    lru_state.fds_hiwat);

	LogFullDebug(COMPONENT_CACHE_INODE_LRU, "LRU awakes.");

	if (!woke) {
		/* If we make it all the way through a timed sleep
		   without being woken, we assume we aren't racing
		   against the impossible. */
		lru_state.futility = 0;
	}

	LogFullDebug(COMPONENT_CACHE_INODE_LRU, "lru entries: %" PRIu64,
		     lru_state.entries_used);

	/* Reap file descriptors.  This is a preliminary example of the
	   L2 functionality rather than something we expect to be
	   permanent.  (It will have to adapt heavily to the new FSAL
	   API, for example.) */

	currentopen = atomic_fetch_size_t(&open_fd_count);
	if ((currentopen < lru_state.fds_lowat)
	    && mdcache_param.use_fd_cache) {
		LogDebug(COMPONENT_CACHE_INODE_LRU,
			 "FD count is %zd and low water mark is %d: not reaping.",
			 atomic_fetch_size_t(&open_fd_count),
			 lru_state.fds_lowat);
		if (mdcache_param.use_fd_cache
		    && !lru_state.caching_fds) {
			lru_state.caching_fds = true;
			LogEvent(COMPONENT_CACHE_INODE_LRU,
				 "Re-enabling FD cache.");
		}
	} else {
		/* The count of open file descriptors before this run
		   of the reaper. */
		size_t formeropen = atomic_fetch_size_t(&open_fd_count);
		/* Work done in the most recent pass of all queues.  if
		   value is less than the work to do in a single queue,
		   don't spin through more passes. */
		size_t workpass = 0;
		time_t curr_time = time(NULL);

		fdratepersec = (curr_time <= lru_state.prev_time)
			? 1 : (formeropen - lru_state.prev_fd_count) /
					(curr_time - lru_state.prev_time);

		LogFullDebug(COMPONENT_CACHE_INODE_LRU,
			     "fdrate:%u fdcount:%zd slept for %" PRIu64 " sec",
			     fdratepersec, formeropen,
			     ((uint64_t) (curr_time - lru_state.prev_time)));

		if (extremis) {
			LogDebug(COMPONENT_CACHE_INODE_LRU,
				 "Open FDs over high water mark, reapring aggressively.");
		}

		/* Total fds closed between all lanes and all current runs. */
		do {
			workpass = 0;
			for (lane = 0; lane < LRU_N_Q_LANES; ++lane) {
				LogDebug(COMPONENT_CACHE_INODE_LRU,
					 "Reaping up to %d entries from lane %zd",
					 lru_state.per_lane_work, lane);

				LogFullDebug(COMPONENT_CACHE_INODE_LRU,
					     "formeropen=%zd totalwork=%zd workpass=%zd totalclosed:%"
					     PRIu64, formeropen, totalwork,
					     workpass, totalclosed);

				workpass += lru_run_lane(lane, &totalclosed);
			}
			totalwork += workpass;
		} while (extremis && (workpass >= lru_state.per_lane_work)
			 && (totalwork < lru_state.biggest_window));

		currentopen = atomic_fetch_size_t(&open_fd_count);
		if (extremis
		    && ((currentopen > formeropen)
			|| (formeropen - currentopen <
			    (((formeropen -
			       lru_state.fds_hiwat) *
			      mdcache_param.required_progress) /
			     100)))) {
			if (++lru_state.futility >
			    mdcache_param.futility_count) {
				LogCrit(COMPONENT_CACHE_INODE_LRU,
					"Futility count exceeded.  The LRU thread is unable to make progress in reclaiming FDs.  Disabling FD cache.");
				lru_state.caching_fds = false;
			}
		}
	}

	/* The following calculation will progressively garbage collect
	 * more frequently as these two factors increase:
	 * 1. current number of open file descriptors
	 * 2. rate at which file descriptors are being used.
	 *
	 * When there is little activity, this thread will sleep at the
	 * "LRU_Run_Interval" from the config.
	 *
	 * When there is a lot of activity, the thread will sleep for a
	 * much shorter time.
	 */
	lru_state.prev_fd_count = currentopen;
	lru_state.prev_time = time(NULL);

	fdnorm = (fdratepersec + fds_avg) / fds_avg;
	fddelta = (currentopen > lru_state.fds_lowat)
			? (currentopen - lru_state.fds_lowat) : 0;
	fdmulti = (fddelta * 10) / fds_avg;
	fdmulti = fdmulti ? fdmulti : 1;
	fdwait_ratio = lru_state.fds_hiwat /
			((lru_state.fds_hiwat + fdmulti * fddelta) * fdnorm);

	new_thread_wait = threadwait * fdwait_ratio;

	if (new_thread_wait < mdcache_param.lru_run_interval / 10)
		new_thread_wait = mdcache_param.lru_run_interval / 10;

	fridgethr_setwait(ctx, new_thread_wait);

	LogDebug(COMPONENT_CACHE_INODE_LRU,
		 "After work, open_fd_count:%zd  count:%" PRIu64
		 " fdrate:%u threadwait=%" PRIu64,
		 atomic_fetch_size_t(&open_fd_count),
		 lru_state.entries_used, fdratepersec,
		 ((uint64_t) threadwait));
	LogFullDebug(COMPONENT_CACHE_INODE_LRU,
		     "currentopen=%zd futility=%d totalwork=%zd biggest_window=%d extremis=%d lanes=%d fds_lowat=%d ",
		     currentopen, lru_state.futility, totalwork,
		     lru_state.biggest_window, extremis, LRU_N_Q_LANES,
		     lru_state.fds_lowat);
}

/**
 * @brief Function that executes in the lru thread to process one lane
 *
 * This function really just demotes chunks from L1 to L2, so very simple.
 *
 * @param[in]     lane          The lane to process
 *
 * @returns the number of chunks worked on (workdone)
 *
 */

static inline size_t chunk_lru_run_lane(size_t lane)
{
	struct lru_q *q;
	/* The amount of work done on this lane on this pass. */
	size_t workdone = 0;
	/* The lru object being examined */
	mdcache_lru_t *lru = NULL;
	/* Current queue lane */
	struct lru_q_lane *qlane = &CHUNK_LRU[lane];

	q = &qlane->L1;

	LogFullDebug(COMPONENT_CACHE_INODE_LRU,
		 "Reaping up to %d chunks from lane %zd",
		 lru_state.per_lane_work, lane);

	/* ACTIVE */
	QLOCK(qlane);
	qlane->iter.active = true;

	/* While for_each_safe per se is NOT MT-safe, the iteration can be made
	 * so by the convention that any competing thread which would invalidate
	 * the iteration also adjusts glist and (in particular) glistn */
	glist_for_each_safe(qlane->iter.glist, qlane->iter.glistn, &q->q) {
		struct lru_q *q;

		/* check per-lane work */
		if (workdone >= lru_state.per_lane_work)
			goto next_lane;

		lru = glist_entry(qlane->iter.glist, mdcache_lru_t, q);

		/* Move lru object to MRU of L2 */
		q = &qlane->L1;
		LRU_DQ_SAFE(lru, q);
		lru->qid = LRU_ENTRY_L2;
		q = &qlane->L2;
		lru_insert(lru, q, LRU_MRU);

		++workdone;
	} /* for_each_safe lru */

next_lane:
	qlane->iter.active = false; /* !ACTIVE */
	QUNLOCK(qlane);
	LogFullDebug(COMPONENT_CACHE_INODE_LRU,
		 "Actually processed %zd chunks on lane %zd",
		 workdone, lane);

	return workdone;
}

/**
 * @brief Function that executes in the lru thread
 *
 * This function reorganizes the L1 and L2 queues, demoting least recently
 * used L1 chunks to L2.
 *
 * This function uses the lock discipline for functions accessing LRU
 * entries through a queue partition.
 *
 * @param[in] ctx Fridge context
 */

static void chunk_lru_run(struct fridgethr_context *ctx)
{
	/* Index */
	size_t lane;
	/* A ratio computed to adjust wait time based on how close to high
	 * water mark for number of chunks we are.
	 */
	float wait_ratio;
	/* The computed wait time. */
	time_t new_thread_wait;
	/* Total work done (number of chunks demoted) across all lanes. */
	size_t totalwork = 0;

	SetNameFunction("chunk_lru");

	LogFullDebug(COMPONENT_CACHE_INODE_LRU,
		     "LRU awakes, lru chunks used: %" PRIu64,
		     lru_state.chunks_used);

	/* Total chunks demoted to L2 between all lanes and all current runs. */
	for (lane = 0; lane < LRU_N_Q_LANES; ++lane) {
		LogFullDebug(COMPONENT_CACHE_INODE_LRU,
			 "Reaping up to %d chunks from lane %zd totalwork=%zd",
			 lru_state.per_lane_work, lane, totalwork);

		totalwork += chunk_lru_run_lane(lane);
	}

	/* Run more frequently the closer to max number of chunks we are. */
	wait_ratio = 1.0 - (lru_state.chunks_used / lru_state.chunks_hiwat);

	new_thread_wait = mdcache_param.lru_run_interval * wait_ratio;

	if (new_thread_wait < mdcache_param.lru_run_interval / 10)
		new_thread_wait = mdcache_param.lru_run_interval / 10;

	fridgethr_setwait(ctx, new_thread_wait);

	LogDebug(COMPONENT_CACHE_INODE_LRU,
		 "After work, threadwait=%" PRIu64 " totalwork=%zd",
		 ((uint64_t) new_thread_wait), totalwork);
}

void init_fds_limit(void)
{
	int code = 0;
	/* Rlimit for open file descriptors */
	struct rlimit rlim = {
		.rlim_cur = RLIM_INFINITY,
		.rlim_max = RLIM_INFINITY
	};

	/* Find out the system-imposed file descriptor limit */
	if (getrlimit(RLIMIT_NOFILE, &rlim) != 0) {
		code = errno;
		LogCrit(COMPONENT_CACHE_INODE_LRU,
			"Call to getrlimit failed with error %d. This should not happen.  Assigning default of %d.",
			code, FD_FALLBACK_LIMIT);
		lru_state.fds_system_imposed = FD_FALLBACK_LIMIT;
	} else {
		if (rlim.rlim_cur < rlim.rlim_max) {
			/* Save the old soft value so we can fall back to it
			   if setrlimit fails. */
			rlim_t old_soft = rlim.rlim_cur;

			LogInfo(COMPONENT_CACHE_INODE_LRU,
				"Attempting to increase soft limit from %"
				PRIu64 " to hard limit of %" PRIu64,
				(uint64_t) rlim.rlim_cur,
				(uint64_t) rlim.rlim_max);
			rlim.rlim_cur = rlim.rlim_max;
			if (setrlimit(RLIMIT_NOFILE, &rlim) < 0) {
				code = errno;
				LogWarn(COMPONENT_CACHE_INODE_LRU,
					"Attempt to raise soft FD limit to hard FD limit failed with error %d.  Sticking to soft limit.",
					code);
				rlim.rlim_cur = old_soft;
			}
		}
		if (rlim.rlim_cur == RLIM_INFINITY) {
			FILE *nr_open;

			nr_open = fopen("/proc/sys/fs/nr_open", "r");
			if (nr_open == NULL) {
				code = errno;
				LogWarn(COMPONENT_CACHE_INODE_LRU,
					"Attempt to open /proc/sys/fs/nr_open failed (%d)",
					code);
				goto err_open;
			}
			code = fscanf(nr_open, "%" SCNu32 "\n",
				      &lru_state.fds_system_imposed);
			if (code != 1) {
				code = errno;
				LogMajor(COMPONENT_CACHE_INODE_LRU,
					 "The rlimit on open file descriptors is infinite and the attempt to find the system maximum failed with error %d.",
					 code);
				LogMajor(COMPONENT_CACHE_INODE_LRU,
					 "Assigning the default fallback of %d which is almost certainly too small.",
					 FD_FALLBACK_LIMIT);
				LogMajor(COMPONENT_CACHE_INODE_LRU,
					 "If you are on a Linux system, this should never happen.");
				LogMajor(COMPONENT_CACHE_INODE_LRU,
					 "If you are running some other system, please set an rlimit on file descriptors (for example, with ulimit) for this process and consider editing "
					 __FILE__
					 "to add support for finding your system's maximum.");
				lru_state.fds_system_imposed =
				    FD_FALLBACK_LIMIT;
			}
			fclose(nr_open);
err_open:
			;
		} else {
			lru_state.fds_system_imposed = rlim.rlim_cur;
		}
		LogInfo(COMPONENT_CACHE_INODE_LRU,
			"Setting the system-imposed limit on FDs to %d.",
			lru_state.fds_system_imposed);
	}

	lru_state.fds_hard_limit =
	    (mdcache_param.fd_limit_percent *
	     lru_state.fds_system_imposed) / 100;
	lru_state.fds_hiwat =
	    (mdcache_param.fd_hwmark_percent *
	     lru_state.fds_system_imposed) / 100;
	lru_state.fds_lowat =
	    (mdcache_param.fd_lwmark_percent *
	     lru_state.fds_system_imposed) / 100;
	lru_state.futility = 0;

	if (mdcache_param.reaper_work) {
		/* Backwards compatibility */
		lru_state.per_lane_work = (mdcache_param.reaper_work +
					   LRU_N_Q_LANES - 1) / LRU_N_Q_LANES;
	} else {
		/* New parameter */
		lru_state.per_lane_work = mdcache_param.reaper_work_per_lane;
	}

	lru_state.biggest_window =
	    (mdcache_param.biggest_window *
	     lru_state.fds_system_imposed) / 100;
}

/* Public functions */
<<<<<<< HEAD

/**
 * Initialize subsystem
 */
fsal_status_t
mdcache_lru_pkginit(void)
{
	/* Return code from system calls */
	int code = 0;
	struct fridgethr_params frp;

	memset(&frp, 0, sizeof(struct fridgethr_params));
	frp.thr_max = 2;
	frp.thr_min = 2;
	frp.thread_delay = mdcache_param.lru_run_interval;
	frp.flavor = fridgethr_flavor_looper;

=======

/**
 * Initialize subsystem
 */
fsal_status_t
mdcache_lru_pkginit(void)
{
	/* Return code from system calls */
	int code = 0;
	struct fridgethr_params frp;

	memset(&frp, 0, sizeof(struct fridgethr_params));
	frp.thr_max = 2;
	frp.thr_min = 2;
	frp.thread_delay = mdcache_param.lru_run_interval;
	frp.flavor = fridgethr_flavor_looper;

>>>>>>> cb230804
	atomic_store_size_t(&open_fd_count, 0);
	lru_state.prev_fd_count = 0;
	lru_state.caching_fds = mdcache_param.use_fd_cache;
	init_fds_limit();

	/* Set high and low watermark for cache entries.  XXX This seems a
	   bit fishy, so come back and revisit this. */
	lru_state.entries_hiwat = mdcache_param.entries_hwmark;
	lru_state.entries_used = 0;

	/* Set high and low watermark for chunks.  XXX This seems a
	   bit fishy, so come back and revisit this. */
	lru_state.chunks_hiwat = mdcache_param.chunks_hwmark;
	lru_state.chunks_used = 0;


	/* init queue complex */
	lru_init_queues();

	/* spawn LRU background thread */
	code = fridgethr_init(&lru_fridge, "LRU_fridge", &frp);
	if (code != 0) {
		LogMajor(COMPONENT_CACHE_INODE_LRU,
			 "Unable to initialize LRU fridge, error code %d.",
			 code);
		return fsalstat(posix2fsal_error(code), code);
	}

	code = fridgethr_submit(lru_fridge, lru_run, NULL);
	if (code != 0) {
		LogMajor(COMPONENT_CACHE_INODE_LRU,
			 "Unable to start Entry LRU thread, error code %d.",
			 code);
		return fsalstat(posix2fsal_error(code), code);
	}

	code = fridgethr_submit(lru_fridge, chunk_lru_run, NULL);
	if (code != 0) {
		LogMajor(COMPONENT_CACHE_INODE_LRU,
			 "Unable to start Chunk LRU thread, error code %d.",
			 code);
		return fsalstat(posix2fsal_error(code), code);
	}

	return fsalstat(ERR_FSAL_NO_ERROR, 0);
}

/**
 * Shutdown subsystem
 *
 * @return 0 on success, POSIX errors on failure.
 */
fsal_status_t
mdcache_lru_pkgshutdown(void)
{
	int rc = fridgethr_sync_command(lru_fridge,
					fridgethr_comm_stop,
					120);

	if (rc == ETIMEDOUT) {
		LogMajor(COMPONENT_CACHE_INODE_LRU,
			 "Shutdown timed out, cancelling threads.");
		fridgethr_cancel(lru_fridge);
	} else if (rc != 0) {
		LogMajor(COMPONENT_CACHE_INODE_LRU,
			 "Failed shutting down LRU thread: %d", rc);
	}
	return fsalstat(posix2fsal_error(rc), rc);
}

static inline void init_rw_locks(mdcache_entry_t *entry)
{
	/* Initialize the entry locks */
	PTHREAD_RWLOCK_init(&entry->attr_lock, NULL);
	PTHREAD_RWLOCK_init(&entry->content_lock, NULL);
}

mdcache_entry_t *alloc_cache_entry(void)
{
	mdcache_entry_t *nentry;

	nentry = pool_alloc(mdcache_entry_pool);

	/* Initialize the entry locks */
	init_rw_locks(nentry);

	(void) atomic_inc_int64_t(&lru_state.entries_used);

	return nentry;
}

/**
 * @brief Re-use or allocate an entry
 *
 * This function repurposes a resident entry in the LRU system if the system is
 * above the high-water mark, and allocates a new one otherwise.  On success,
 * this function always returns an entry with two references (one for the
 * sentinel, one to allow the caller's use.)
 *
 * The caller MUST call mdcache_lru_insert when the entry is sufficiently
 * constructed.
 *
 * @return a usable entry or NULL if unexport is in progress.
 */
mdcache_entry_t *mdcache_lru_get(void)
{
	mdcache_lru_t *lru;
	mdcache_entry_t *nentry = NULL;

	lru = lru_try_reap_entry();
	if (lru) {
		/* we uniquely hold entry */
		nentry = container_of(lru, mdcache_entry_t, lru);
		LogFullDebug(COMPONENT_CACHE_INODE_LRU,
			     "Recycling entry at %p.", nentry);
		mdcache_lru_clean(nentry);
		memset(&nentry->attrs, 0, sizeof(nentry->attrs));
		init_rw_locks(nentry);
	} else {
		/* alloc entry (if fails, aborts) */
		nentry = alloc_cache_entry();
	}

	/* Since the entry isn't in a queue, nobody can bump refcnt. */
	nentry->lru.refcnt = 2;
	nentry->lru.cf = 0;
	nentry->lru.lane = lru_lane_of(nentry);

#ifdef USE_LTTNG
	tracepoint(mdcache, mdc_lru_get,
		   __func__, __LINE__, nentry, nentry->lru.refcnt);
#endif

	return nentry;
}

/**
 * @brief Insert a new entry into the LRU.
 *
 * Entry is inserted into LRU of L1 queue.
 *
 * @param [in] ntry  Entry to insert.
 */
void mdcache_lru_insert(mdcache_entry_t *entry)
{
	/* Enqueue. */
	lru_insert_entry(entry, &LRU[entry->lru.lane].L1, LRU_LRU);
}

/**
 * @brief Get a reference
 *
 * This function acquires a reference on the given cache entry.
 *
 * @param[in] entry  The entry on which to get a reference
 * @param[in] flags  One of LRU_REQ_INITIAL, or LRU_FLAG_NONE
 *
 * A flags value of LRU_REQ_INITIAL indicates an initial
 * reference.  A non-initial reference is an "extra" reference in some call
 * path, hence does not influence LRU, and is lockless.
 *
 * A flags value of LRU_REQ_INITIAL indicates an ordinary initial reference,
 * and strongly influences LRU.  Essentially, the first ref during a callpath
 * should take an LRU_REQ_INITIAL ref, and all subsequent callpaths should take
 * LRU_FLAG_NONE refs.
 *
 * @return FSAL status
 */
fsal_status_t
_mdcache_lru_ref(mdcache_entry_t *entry, uint32_t flags, const char *func,
		 int line)
{
	mdcache_lru_t *lru = &entry->lru;
	struct lru_q_lane *qlane = &LRU[lru->lane];
	struct lru_q *q;
#ifdef USE_LTTNG
	int32_t refcnt =
#endif
		atomic_inc_int32_t(&entry->lru.refcnt);

#ifdef USE_LTTNG
	tracepoint(mdcache, mdc_lru_ref,
		   func, line, entry, refcnt);
#endif

	/* adjust LRU on initial refs */
	if (flags & LRU_REQ_INITIAL) {

		/* do it less */
		if ((atomic_inc_int32_t(&entry->lru.cf) % 3) != 0)
			goto out;

		QLOCK(qlane);

		switch (lru->qid) {
		case LRU_ENTRY_L1:
			q = lru_queue_of(entry);
			/* advance entry to MRU (of L1) */
			LRU_DQ_SAFE(lru, q);
			lru_insert(lru, q, LRU_MRU);
			break;
		case LRU_ENTRY_L2:
			q = lru_queue_of(entry);
			/* move entry to LRU of L1 */
			glist_del(&lru->q);	/* skip L1 fixups */
			--(q->size);
			q = &qlane->L1;
			lru_insert(lru, q, LRU_LRU);
			break;
		default:
			/* do nothing */
			break;
		}		/* switch qid */
		QUNLOCK(qlane);
	}			/* initial ref */
 out:
	return fsalstat(ERR_FSAL_NO_ERROR, 0);
}

/**
 * @brief Relinquish a reference
 *
 * This function relinquishes a reference on the given cache entry.
 * It follows the disposal/recycling lock discipline given at the
 * beginning of the file.
 *
 * The supplied entry is always either unlocked or destroyed by the
 * time this function returns.
 *
 * @param[in] entry  The entry on which to release a reference
 * @param[in] flags  Currently significant are and LRU_FLAG_LOCKED
 *                   (indicating that the caller holds the LRU mutex
 *                   lock for this entry.)
 * @return true if entry freed, false otherwise
 */
bool
_mdcache_lru_unref(mdcache_entry_t *entry, uint32_t flags, const char *func,
		   int line)
{
	int32_t refcnt;
	bool do_cleanup = false;
	uint32_t lane = entry->lru.lane;
	struct lru_q_lane *qlane = &LRU[lane];
	bool other_lock_held = entry->fsobj.hdl.no_cleanup;
	bool freed = false;

	if (!other_lock_held) {
		QLOCK(qlane);
		if (((entry->lru.flags & LRU_CLEANED) == 0) &&
		    (entry->lru.qid == LRU_ENTRY_CLEANUP)) {
			do_cleanup = true;
			atomic_set_uint32_t_bits(&entry->lru.flags,
						 LRU_CLEANED);
		}
		QUNLOCK(qlane);

		if (do_cleanup) {
			LogDebug(COMPONENT_CACHE_INODE,
				 "LRU_ENTRY_CLEANUP of entry %p",
				 entry);
			state_wipe_file(&entry->obj_handle);
		}
	}

	refcnt = atomic_dec_int32_t(&entry->lru.refcnt);

#ifdef USE_LTTNG
	tracepoint(mdcache, mdc_lru_unref,
		   func, line, entry, refcnt);
#endif

	if (unlikely(refcnt == 0)) {

		struct lru_q *q;

		/* we MUST recheck that refcount is still 0 */
		QLOCK(qlane);
		refcnt = atomic_fetch_int32_t(&entry->lru.refcnt);

		if (unlikely(refcnt > 0)) {
			QUNLOCK(qlane);
			goto out;
		}

		/* Really zero.  Remove entry and mark it as dead. */
		q = lru_queue_of(entry);
		if (q) {
			/* as of now, entries leaving the cleanup queue
			 * are LRU_ENTRY_NONE */
			LRU_DQ_SAFE(&entry->lru, q);
		}

		QUNLOCK(qlane);

		mdcache_lru_clean(entry);
		pool_free(mdcache_entry_pool, entry);
		freed = true;

		(void) atomic_dec_int64_t(&lru_state.entries_used);
	}			/* refcnt == 0 */
 out:
	return freed;
}

/**
 * @brief Remove a chunk from LRU, clean it, and free it.
 *
 * @param[in] chunk  The chunk to be removed from LRU
 */
void lru_remove_chunk(struct dir_chunk *chunk)
{
	uint32_t lane = chunk->chunk_lru.lane;
	struct lru_q_lane *qlane = &CHUNK_LRU[lane];
	struct lru_q *lq;

	QLOCK(qlane);

	/* Remove chunk and mark it as dead. */
	lq = chunk_lru_queue_of(chunk);

	if (lq) {
		/* dequeue the chunk */
		CHUNK_LRU_DQ_SAFE(&chunk->chunk_lru, lq);
	}

	QUNLOCK(qlane);

	(void) atomic_dec_int64_t(&lru_state.chunks_used);

	/* Then do the actual cleaning work. */
	mdcache_clean_dirent_chunk(chunk);

	/* And now we can free the chunk. */
	gsh_free(chunk);
}

/**
 * @brief Indicate that a chunk is being used, bump it up in the LRU
 *
 */
void lru_bump_chunk(struct dir_chunk *chunk)
{
	mdcache_lru_t *lru = &chunk->chunk_lru;
	struct lru_q_lane *qlane = &CHUNK_LRU[lru->lane];
	struct lru_q *q = chunk_lru_queue_of(chunk);

	QLOCK(qlane);

	switch (lru->qid) {
	case LRU_ENTRY_L1:
		/* advance chunk to MRU (of L1) */
		LRU_DQ_SAFE(lru, q);
		lru_insert(lru, q, LRU_MRU);
		break;
	case LRU_ENTRY_L2:
		/* move chunk to LRU of L1 */
		glist_del(&lru->q);	/* skip L1 fixups */
		--(q->size);
		q = &qlane->L1;
		lru_insert(lru, q, LRU_LRU);
		break;
	default:
		/* do nothing */
		break;
	}

	QUNLOCK(qlane);
}

/**
 *
 * @brief Wake the LRU thread to free FDs.
 *
 * This function wakes the LRU reaper thread to free FDs and should be
 * called when we are over the high water mark.
 */

void
lru_wake_thread(void)
{
	fridgethr_wake(lru_fridge);
}

/** @} */<|MERGE_RESOLUTION|>--- conflicted
+++ resolved
@@ -1614,7 +1614,6 @@
 }
 
 /* Public functions */
-<<<<<<< HEAD
 
 /**
  * Initialize subsystem
@@ -1632,25 +1631,6 @@
 	frp.thread_delay = mdcache_param.lru_run_interval;
 	frp.flavor = fridgethr_flavor_looper;
 
-=======
-
-/**
- * Initialize subsystem
- */
-fsal_status_t
-mdcache_lru_pkginit(void)
-{
-	/* Return code from system calls */
-	int code = 0;
-	struct fridgethr_params frp;
-
-	memset(&frp, 0, sizeof(struct fridgethr_params));
-	frp.thr_max = 2;
-	frp.thr_min = 2;
-	frp.thread_delay = mdcache_param.lru_run_interval;
-	frp.flavor = fridgethr_flavor_looper;
-
->>>>>>> cb230804
 	atomic_store_size_t(&open_fd_count, 0);
 	lru_state.prev_fd_count = 0;
 	lru_state.caching_fds = mdcache_param.use_fd_cache;
