--- conflicted
+++ resolved
@@ -301,11 +301,7 @@
 
 	/* GPFS can support max 638 entries */
 	if (fsal_acl->naces > GPFS_ACL_MAX_NACES) {
-<<<<<<< HEAD
-		LogCrit(COMPONENT_FSAL,
-=======
 		LogInfo(COMPONENT_FSAL,
->>>>>>> 1a58fcdd
 			"No. of ACE's:%d higher than supported by GPFS",
 			fsal_acl->naces);
 		return fsalstat(ERR_FSAL_INVAL, 0);
