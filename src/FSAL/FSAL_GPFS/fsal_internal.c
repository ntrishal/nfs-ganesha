/*
 * @file  fsal_internal.c
 * @date  $Date: 2006/01/17 14:20:07 $
 * @brief Defines the datas that are to be accessed as extern by the fsal
 *        modules
 *
 * vim:noexpandtab:shiftwidth=8:tabstop=8:
 *
 * Copyright CEA/DAM/DIF  (2008)
 * contributeur : Philippe DENIEL   philippe.deniel@cea.fr
 *                Thomas LEIBOVICI  thomas.leibovici@cea.fr
 *
 *
 * This program is free software; you can redistribute it and/or
 * modify it under the terms of the GNU Lesser General Public
 * License as published by the Free Software Foundation; either
 * version 3 of the License, or (at your option) any later version.
 *
 * This program is distributed in the hope that it will be useful,
 * but WITHOUT ANY WARRANTY; without even the implied warranty of
 * MERCHANTABILITY or FITNESS FOR A PARTICULAR PURPOSE.  See the GNU
 * Lesser General Public License for more details.
 *
 * You should have received a copy of the GNU Lesser General Public
 * License along with this library; if not, write to the Free Software
 * Foundation, Inc., 51 Franklin Street, Fifth Floor, Boston, MA  02110-1301 USA
 *
 * -------------
 */

#include "config.h"

#include <sys/ioctl.h>
#include  "fsal.h"
#include "fsal_internal.h"
#include "gpfs_methods.h"
#include "fsal_convert.h"
#include <libgen.h>		/* used for 'dirname' */
#include "abstract_mem.h"

#include <pthread.h>
#include <string.h>
#include <sys/fsuid.h>

#include "include/gpfs.h"

#define FSAL_INTERNAL_ERROR(__error, __msg)				      \
({									      \
	if ((__error) == EUNATCH)					      \
		LogFatal(COMPONENT_FSAL, "GPFS Returned EUNATCH");	      \
									      \
	LogFullDebug(COMPONENT_FSAL, "%s returned errno=%d", __msg, __error); \
									      \
	fsalstat(posix2fsal_error(__error), __error);			      \
})

/*********************************************************************
 *
 *  GPFS FSAL char device driver interaces
 *
 ********************************************************************/

/**
 *  @brief Close by fd
 *
 *  @param fd Open file descriptor
 *
 *  @return status of operation
 */
fsal_status_t fsal_internal_close(int fd, void *owner, int cflags)
{
	struct close_file_arg carg;

	/* fd should not be less than 3 */
	assert(fd >= 3);

	carg.mountdirfd = fd;
	carg.close_fd = fd;
	carg.close_flags = cflags;
	carg.close_owner = owner;

	if (unlikely(gpfs_ganesha(OPENHANDLE_CLOSE_FILE, &carg) < 0))
		return FSAL_INTERNAL_ERROR(errno, "OPENHANDLE_CLOSE_FILE");

	(void)atomic_dec_size_t(&open_fd_count);

	return fsalstat(ERR_FSAL_NO_ERROR, 0);
}

/**
 *  @brief Open a file by handle from in an open directory
 *
 *  @param dirfd Open file descriptor of parent directory
 *  @param gpfs_fh Opaque filehandle
 *  @param fd File descriptor openned by the function
 *  @param oflags Flags to open the file with
 *
 *  @return status of operation
 */
fsal_status_t
fsal_internal_handle2fd(int dirfd, struct gpfs_file_handle *gpfs_fh,
			int *fd, int oflags)
{
	struct open_arg oarg = {0};
	int rc;

	if (op_ctx && op_ctx->client && op_ctx->client->hostaddr_str)
		oarg.cli_ip = op_ctx->client->hostaddr_str;

	oarg.mountdirfd = dirfd;
	oarg.handle = gpfs_fh;
	oarg.flags = oflags;

	rc = gpfs_ganesha(OPENHANDLE_OPEN_BY_HANDLE, &oarg);
	if (unlikely(rc < 0))
		return FSAL_INTERNAL_ERROR(errno, "OPENHANDLE_OPEN_BY_HANDLE");

	*fd = rc;
	(void)atomic_inc_size_t(&open_fd_count);

	/* Make sure the fd is not less than 3 */
	assert(*fd >= 3);

	return fsalstat(ERR_FSAL_NO_ERROR, 0);
}

/**
 *  @brief Create a handle from a directory pointer and filename
 *
 *  @param dfd Open directory handle
 *  @param fs_name Name of the file
 *  @param gpfs_fh The handle that is found and returned
 *
 *  @return status of operation
 */
fsal_status_t
fsal_internal_get_handle_at(int dfd, const char *fs_name,
			    struct gpfs_file_handle *gpfs_fh,
			    int expfd)
{
	struct name_handle_arg harg;

	if (!gpfs_fh)
		return fsalstat(ERR_FSAL_FAULT, 0);

	harg.handle = gpfs_fh;
	harg.handle->handle_size = GPFS_MAX_FH_SIZE;
	harg.handle->handle_version = OPENHANDLE_VERSION;
	harg.handle->handle_key_size = OPENHANDLE_KEY_LEN;
	harg.name = fs_name;
	harg.dfd = dfd;
	harg.expfd = expfd;
	harg.flag = 0;

	LogFullDebug(COMPONENT_FSAL, "Lookup handle at %d for %s", dfd,
		     fs_name);

	if (unlikely(gpfs_ganesha(OPENHANDLE_NAME_TO_HANDLE, &harg) < 0))
		return FSAL_INTERNAL_ERROR(errno, "OPENHANDLE_NAME_TO_HANDLE");

	return fsalstat(ERR_FSAL_NO_ERROR, 0);
}

/**
 *  @brief Create a handle from a directory handle and filename
 *
 *  @param dirfd Open file descriptor of parent directory
 *  @param gpfs_fh The handle for the parent directory
 *  @param fs_name Name of the file
 *  @param gpfs_fh_out The handle that is found and returned
 *
 *  @return status of operation
 */
fsal_status_t
fsal_internal_get_fh(int dirfd, struct gpfs_file_handle *gpfs_fh,
		     const char *fs_name, struct gpfs_file_handle *gpfs_fh_out)
{
	struct get_handle_arg harg;

	if (!gpfs_fh_out || !gpfs_fh || !fs_name)
		return fsalstat(ERR_FSAL_FAULT, 0);

	harg.mountdirfd = dirfd;
	harg.dir_fh = gpfs_fh;
	harg.out_fh = gpfs_fh_out;
	harg.out_fh->handle_size = GPFS_MAX_FH_SIZE;
	harg.out_fh->handle_version = OPENHANDLE_VERSION;
	harg.out_fh->handle_key_size = OPENHANDLE_KEY_LEN;
	harg.len = strlen(fs_name);
	harg.name = fs_name;

	LogFullDebug(COMPONENT_FSAL, "Lookup handle for %s", fs_name);

	if (unlikely(gpfs_ganesha(OPENHANDLE_GET_HANDLE, &harg) < 0))
		return FSAL_INTERNAL_ERROR(errno, "OPENHANDLE_GET_HANDLE");

	return fsalstat(ERR_FSAL_NO_ERROR, 0);
}

/**
 *  @brief convert an fd to a handle
 *
 *  @param fd Open file descriptor for target file
 *  @param gpfs_fh The handle that is found and returned
 *
 *  @return status of operation
 */
fsal_status_t
fsal_internal_fd2handle(int fd, struct gpfs_file_handle *gpfs_fh)
{
	struct name_handle_arg harg = {0};

	if (!gpfs_fh)
		return fsalstat(ERR_FSAL_FAULT, 0);

	harg.handle = gpfs_fh;
	harg.handle->handle_size = GPFS_MAX_FH_SIZE;
	harg.handle->handle_key_size = OPENHANDLE_KEY_LEN;
	harg.handle->handle_version = OPENHANDLE_VERSION;
	harg.dfd = fd;

	LogFullDebug(COMPONENT_FSAL, "Lookup handle by fd for %d", fd);

	if (unlikely(gpfs_ganesha(OPENHANDLE_NAME_TO_HANDLE, &harg) < 0))
		return FSAL_INTERNAL_ERROR(errno, "OPENHANDLE_NAME_TO_HANDLE");

	return fsalstat(ERR_FSAL_NO_ERROR, 0);
}

/**
 *  @brief Create a link based on a file fh, dir fh, and new name
 *
 *  @param dir_fd Open file descriptor of parent directory
 *  @param gpfs_fh_tgt file handle of target file
 *  @param gpfs_fh file handle of source directory
 *  @param link_name name for the new file
 *
 *  @return status of operation
 */
fsal_status_t
fsal_internal_link_fh(int dirfd, struct gpfs_file_handle *gpfs_fh_tgt,
		      struct gpfs_file_handle *gpfs_fh, const char *link_name)
{
	struct link_fh_arg linkarg;

	if (!link_name)
		return fsalstat(ERR_FSAL_FAULT, 0);

	linkarg.mountdirfd = dirfd;
	linkarg.len = strlen(link_name);
	linkarg.name = link_name;
	linkarg.dir_fh = gpfs_fh;
	linkarg.dst_fh = gpfs_fh_tgt;

	if (unlikely(gpfs_ganesha(OPENHANDLE_LINK_BY_FH, &linkarg) < 0))
		return FSAL_INTERNAL_ERROR(errno, "OPENHANDLE_LINK_BY_FH");

	return fsalstat(ERR_FSAL_NO_ERROR, 0);

}

/**
 *  @brief Stat a file by name
 *
 *  @param dirfd Open file descriptor of parent directory
 *  @param gpfs_fh file handle of directory
 *  @param stat_name name to stat
 *  @param buf buffer reference to buffer
 *
 *  @return status of operation
 */
fsal_status_t
fsal_internal_stat_name(int dirfd, struct gpfs_file_handle *gpfs_fh,
			const char *stat_name, struct stat *buf)
{
	struct stat_name_arg statarg;

	if (!stat_name)
		return fsalstat(ERR_FSAL_FAULT, 0);

	statarg.mountdirfd = dirfd;
	statarg.len = strlen(stat_name);
	statarg.name = stat_name;
	statarg.handle = gpfs_fh;
	statarg.buf = buf;

	if (unlikely(gpfs_ganesha(OPENHANDLE_STAT_BY_NAME, &statarg) < 0))
		return FSAL_INTERNAL_ERROR(errno, "OPENHANDLE_STAT_BY_NAME");

	return fsalstat(ERR_FSAL_NO_ERROR, 0);
}

/**
 *  @brief Unlink a file/directory by name
 *
 *  @param dirfd Open file descriptor of parent directory
 *  @param gpfs_fh file handle of directory
 *  @param stat_name name to unlink
 *  @param buf reference to buffer
 *
 *  @return status of operation
 */
fsal_status_t
fsal_internal_unlink(int dirfd, struct gpfs_file_handle *gpfs_fh,
		     const char *stat_name, struct stat *buf)
{
	struct stat_name_arg statarg;
	int rc, errsv;

	if (!stat_name)
		return fsalstat(ERR_FSAL_FAULT, 0);

	statarg.mountdirfd = dirfd;
	statarg.len = strlen(stat_name);
	statarg.name = stat_name;
	statarg.handle = gpfs_fh;
	statarg.buf = buf;

	fsal_set_credentials(op_ctx->creds);

	rc = gpfs_ganesha(OPENHANDLE_UNLINK_BY_NAME, &statarg);
	errsv = errno;

	fsal_restore_ganesha_credentials();

	if (unlikely(rc < 0))
		return FSAL_INTERNAL_ERROR(errsv, "OPENHANDLE_UNLINK_BY_NAME");

	return fsalstat(ERR_FSAL_NO_ERROR, 0);
}

/**
 *  @brief Create a file/directory by name
 *
 *  @param dir_hdl file handle of directory
 *  @param stat_name name to create
 *  @param mode file type for mknode
 *  @param dev file dev for mknode
 *  @param fh file handle of new file
 *  @param buf file attributes of new file
 *
 *  @return status of operation
 */
fsal_status_t
fsal_internal_create(struct fsal_obj_handle *dir_hdl, const char *stat_name,
		     mode_t mode, int posix_flags, struct gpfs_file_handle *fh,
		     struct stat *buf)
{
	struct create_name_arg crarg = {0};
	struct gpfs_fsal_export *exp = container_of(op_ctx->fsal_export,
					struct gpfs_fsal_export, export);
	int export_fd = exp->export_fd;

	if (!stat_name)
		return fsalstat(ERR_FSAL_FAULT, 0);

	crarg.mountdirfd = export_fd;
	crarg.mode = mode;
	crarg.dev = posix_flags;
	crarg.len = strlen(stat_name);
	crarg.name = stat_name;
	crarg.new_fh = fh;
	crarg.new_fh->handle_size = GPFS_MAX_FH_SIZE;
	crarg.new_fh->handle_key_size = OPENHANDLE_KEY_LEN;
	crarg.new_fh->handle_version = OPENHANDLE_VERSION;
	crarg.buf = buf;
	crarg.dir_fh = container_of(dir_hdl, struct gpfs_fsal_obj_handle,
				    obj_handle)->handle;

	if (unlikely(gpfs_ganesha(OPENHANDLE_CREATE_BY_NAME, &crarg) < 0))
		return FSAL_INTERNAL_ERROR(errno, "OPENHANDLE_CREATE_BY_NAME");

	return fsalstat(ERR_FSAL_NO_ERROR, 0);
}

fsal_status_t
fsal_internal_mknode(struct fsal_obj_handle *dir_hdl, const char *stat_name,
		     mode_t mode, dev_t dev, struct gpfs_file_handle *fh,
		     struct stat *buf)
{
	struct create_name_arg crarg = {0};
	struct gpfs_fsal_export *exp = container_of(op_ctx->fsal_export,
					struct gpfs_fsal_export, export);
	int export_fd = exp->export_fd;

	if (!stat_name)
		return fsalstat(ERR_FSAL_FAULT, 0);

	crarg.mountdirfd = export_fd;
	crarg.mode = mode;
	crarg.dev = dev;
	crarg.len = strlen(stat_name);
	crarg.name = stat_name;
	crarg.new_fh = fh;
	crarg.new_fh->handle_size = GPFS_MAX_FH_SIZE;
	crarg.new_fh->handle_key_size = OPENHANDLE_KEY_LEN;
	crarg.new_fh->handle_version = OPENHANDLE_VERSION;
	crarg.buf = buf;
	crarg.dir_fh = container_of(dir_hdl, struct gpfs_fsal_obj_handle,
				    obj_handle)->handle;

	if (unlikely(gpfs_ganesha(OPENHANDLE_MKNODE_BY_NAME, &crarg) < 0))
		return FSAL_INTERNAL_ERROR(errno, "OPENHANDLE_MKNODE_BY_NAME");

	return fsalstat(ERR_FSAL_NO_ERROR, 0);
}

/**
 *  @brief Rename old file name to new name
 *
 *  @param dirfd Open file descriptor of parent directory
 *  @param gpfs_fh_old file handle of old file
 *  @param gpfs_fh_new file handle of new directory
 *  @param old_name name for the old file
 *  @param new_name name for the new file
 *
 *  @return status of operation
 */
fsal_status_t
fsal_internal_rename_fh(int dirfd, struct gpfs_file_handle *gpfs_fh_old,
			struct gpfs_file_handle *gpfs_fh_new,
			const char *old_name, const char *new_name)
{
	struct rename_fh_arg renamearg;
	int rc, errsv;

	if (!old_name || !new_name)
		return fsalstat(ERR_FSAL_FAULT, 0);

	renamearg.mountdirfd = dirfd;
	renamearg.old_len = strlen(old_name);
	renamearg.old_name = old_name;
	renamearg.new_len = strlen(new_name);
	renamearg.new_name = new_name;
	renamearg.old_fh = gpfs_fh_old;
	renamearg.new_fh = gpfs_fh_new;

	fsal_set_credentials(op_ctx->creds);

	rc = gpfs_ganesha(OPENHANDLE_RENAME_BY_FH, &renamearg);
	errsv = errno;

	fsal_restore_ganesha_credentials();

	if (unlikely(rc < 0))
		return FSAL_INTERNAL_ERROR(errsv, "OPENHANDLE_RENAME_BY_FH");

	return fsalstat(ERR_FSAL_NO_ERROR, 0);
}

/**
 *  @brief Reads the contents of the link
 *
 *  @param dirfd Open file descriptor of parent directory
 *  @param gpfs_fh file handle of file
 *  @param buf Buffer
 *  @param maxlen Max length of buffer
 *
 *  @return status of operation
 */
fsal_status_t
fsal_readlink_by_handle(int dirfd, struct gpfs_file_handle *gpfs_fh, char *buf,
			size_t maxlen)
{
	struct readlink_fh_arg readlinkarg;
	int rc;

	readlinkarg.mountdirfd = dirfd;
	readlinkarg.handle = gpfs_fh;
	readlinkarg.buffer = buf;
	readlinkarg.size = maxlen - 1; /* reserve 1 for terminating 0-byte */

	rc = gpfs_ganesha(OPENHANDLE_READLINK_BY_FH, &readlinkarg);

	if (unlikely(rc < 0))
		return FSAL_INTERNAL_ERROR(errno, "OPENHANDLE_READLINK_BY_FH");

	buf[rc] = '\0';

	return fsalstat(ERR_FSAL_NO_ERROR, 0);
}

/**
 *  @brief fsal_internal_version;
 *
 *  @return GPFS version
 */
int fsal_internal_version(void)
{
	int rc;

	if (unlikely(gpfs_ganesha(OPENHANDLE_GET_VERSION2, &rc) < 0))
		FSAL_INTERNAL_ERROR(errno, "OPENHANDLE_GET_VERSION2");
	else
		LogDebug(COMPONENT_FSAL, "GPFS get version %d", rc);

	return rc;
}

/**
 *  @brief Get NFS4 ACL as well as stat.
 *
 *  @param dirfd Open file descriptor of parent directory
 *  @param gpfs_fh file handle of file
 *  @param buffxstat Buffer
 *  @param expire_time_attr Expire time attributes
 *  @param expire Bool expire
 *  @param use_acl Bool whether to ACL is to be used
 *  @return status of operation
 */
fsal_status_t
fsal_get_xstat_by_handle(int dirfd, struct gpfs_file_handle *gpfs_fh,
			 gpfsfsal_xstat_t *buffxstat, gpfs_acl_t *acl_buf,
			 unsigned int acl_buflen, uint32_t *expire_time_attr,
			 bool expire, bool use_acl)
{
	struct xstat_arg xstatarg = {0};
	int errsv;
	int rc;

	if (!gpfs_fh || !buffxstat)
		return fsalstat(ERR_FSAL_FAULT, 0);

	/* Initialize acl header so that GPFS knows what we want. */
	if (use_acl) {
		acl_buf->acl_level = 0;
		acl_buf->acl_version = GPFS_ACL_VERSION_NFS4;
		acl_buf->acl_type = GPFS_ACL_TYPE_NFS4;
		acl_buf->acl_len = acl_buflen;
		acl_buf->acl_nace = 0;
		xstatarg.acl = acl_buf;
		xstatarg.attr_valid = XATTR_STAT | XATTR_ACL;
	} else {
		xstatarg.acl = NULL;
		xstatarg.attr_valid = XATTR_STAT;
	}
	if (expire)
		xstatarg.attr_valid |= XATTR_EXPIRE;

	xstatarg.mountdirfd = dirfd;
	xstatarg.handle = gpfs_fh;
	xstatarg.attr_changed = 0;
	xstatarg.buf = &buffxstat->buffstat;
	xstatarg.fsid = (struct fsal_fsid *)&buffxstat->fsal_fsid;
	xstatarg.attr_valid |= XATTR_FSID;
	xstatarg.expire_attr = expire_time_attr;

	rc = gpfs_ganesha(OPENHANDLE_GET_XSTAT, &xstatarg);
	errsv = errno;
	LogDebug(COMPONENT_FSAL,
		 "GET_XSTAT returned, fd %d rc %d fh_size %d",
		 dirfd, rc, gpfs_fh->handle_size);

	if (rc < 0) {
		switch (errsv) {
		case ENODATA:
			/* For the special file that do not have ACL, GPFS
			   returns ENODATA. In this case, return okay with
			   stat.
			*/
			buffxstat->attr_valid = XATTR_STAT;
			LogFullDebug(COMPONENT_FSAL,
				     "GET_XSTAT retrieved only stat, not acl");
			return fsalstat(ERR_FSAL_NO_ERROR, 0);

		case ENOSPC:
			/* If the supplied acl buffer is too small, we
			 * get this errno! acl_len will be updated to
			 * the required length.
			 *
			 * Return success and let the caller check the length
			 */
			if (use_acl && acl_buf->acl_len > acl_buflen) {
				LogFullDebug(COMPONENT_FSAL,
					"GET_XSTAT returned buffer too small, passed len: %u, required len: %u, ",
					acl_buflen, acl_buf->acl_len);
				errno = 0;
				break;
			}

			LogWarn(COMPONENT_FSAL,
				"GET_XSTAT returned bogus ENOSPC, passed len: %u, required len: %u",
				acl_buflen, acl_buf->acl_len);
			return fsalstat(ERR_FSAL_SERVERFAULT, errsv);

		default:
			/* Handle other errors. */
			LogFullDebug(COMPONENT_FSAL,
				     "GET_XSTAT returned errno:%d -- %s",
				     errsv, strerror(errsv));
			if (errsv == EUNATCH)
				LogFatal(COMPONENT_FSAL,
					"GPFS Returned EUNATCH");
			return fsalstat(posix2fsal_error(errsv), errsv);
		}
	}

	if (use_acl) {
		if (acl_buf->acl_nace > GPFS_ACL_MAX_NACES) {
<<<<<<< HEAD
			LogCrit(COMPONENT_FSAL,
=======
			LogEvent(COMPONENT_FSAL,
>>>>>>> 1a58fcdd
				"No. of ACE's:%d higher than supported by GPFS",
				acl_buf->acl_nace);
			/* Fail the request if ACL is invalid*/
			return fsalstat(ERR_FSAL_SERVERFAULT, 0);
		}
		buffxstat->attr_valid = XATTR_FSID | XATTR_STAT | XATTR_ACL;
	}
	else
		buffxstat->attr_valid = XATTR_FSID | XATTR_STAT;

	return fsalstat(ERR_FSAL_NO_ERROR, 0);
}

/**
 *  @brief Set NFS4 ACL as well as stat.
 *
 *  @param dirfd Open file descriptor of parent directory
 *  @param op_ctx Context
 *  @param gpfs_fh file handle of file
 *  @param attr_valid Attributes valid
 *  @param attr_changed Attributes changed
 *  @param buffxstat Buffer
 *
 *  @return status of operation
 */
fsal_status_t
fsal_set_xstat_by_handle(int dirfd, const struct req_op_context *op_ctx,
			 struct gpfs_file_handle *gpfs_fh, int attr_valid,
			 int attr_changed, gpfsfsal_xstat_t *buffxstat,
			 gpfs_acl_t *acl_buf)
{
	struct xstat_arg xstatarg = {0};
	int errsv;
	int rc;

	if (!gpfs_fh || !buffxstat)
		return fsalstat(ERR_FSAL_FAULT, 0);

	xstatarg.attr_valid = attr_valid;
	xstatarg.mountdirfd = dirfd;
	xstatarg.handle = gpfs_fh;
	xstatarg.acl = acl_buf;
	xstatarg.attr_changed = attr_changed;
	xstatarg.buf = &buffxstat->buffstat;

	/* We explicitly do NOT do setfsuid/setfsgid here because truncate,
	   even to enlarge a file, doesn't actually allocate blocks. GPFS
	   implements sparse files, so blocks of all 0 will not actually
	   be allocated.
	 */
	fsal_set_credentials(op_ctx->creds);

	rc = gpfs_ganesha(OPENHANDLE_SET_XSTAT, &xstatarg);
	errsv = errno;

	fsal_restore_ganesha_credentials();

	LogDebug(COMPONENT_FSAL, "gpfs_ganesha: SET_XSTAT returned, rc = %d",
		 rc);

	if (rc < 0) {
		if (errsv == EUNATCH)
			LogFatal(COMPONENT_FSAL, "GPFS Returned EUNATCH");
		return fsalstat(posix2fsal_error(errsv), errsv);
	}

	return fsalstat(ERR_FSAL_NO_ERROR, 0);
}

/**
 *  @param dirfd Open file descriptor of parent directory
 *  @param op_ctx Context
 *  @param gpfs_fh file handle of file
 *  @param size Size
 *
 *  @return status of operation
 */
fsal_status_t
fsal_trucate_by_handle(int dirfd, const struct req_op_context *op_ctx,
		       struct gpfs_file_handle *gpfs_fh, u_int64_t size)
{
	gpfsfsal_xstat_t buffxstat = {0};

	if (!gpfs_fh || !op_ctx)
		return fsalstat(ERR_FSAL_FAULT, 0);

	buffxstat.buffstat.st_size = size;

	return fsal_set_xstat_by_handle(dirfd, op_ctx, gpfs_fh, XATTR_STAT,
					XATTR_SIZE, &buffxstat, NULL);
}

/**
 *  @brief Indicates if an FSAL error should be posted as an event
 *
 *  @param status(input): The fsal status whom event is to be tested.
 *  @return - true if the error event is to be posted.
 *          - false if the error event is NOT to be posted.
 */
bool fsal_error_is_event(fsal_status_t status)
{

	switch (status.major) {

	case ERR_FSAL_IO:
	case ERR_FSAL_STALE:
		return true;

	default:
		return false;
	}
}

/**
 *  @brief Indicates if an FSAL error should be posted as an INFO level debug
 *         message.
 *
 *  @param status(input): The fsal status whom event is to be tested.
 *  @return - true if the error event is to be posted.
 *          - false if the error event is NOT to be posted.
 */
bool fsal_error_is_info(fsal_status_t status)
{
	switch (status.major) {
	case ERR_FSAL_NOTDIR:
	case ERR_FSAL_NOMEM:
	case ERR_FSAL_FAULT:
	case ERR_FSAL_EXIST:
	case ERR_FSAL_XDEV:
	case ERR_FSAL_ISDIR:
	case ERR_FSAL_INVAL:
	case ERR_FSAL_FBIG:
	case ERR_FSAL_NOSPC:
	case ERR_FSAL_MLINK:
	case ERR_FSAL_NAMETOOLONG:
	case ERR_FSAL_STALE:
	case ERR_FSAL_NOTSUPP:
	case ERR_FSAL_OVERFLOW:
	case ERR_FSAL_DEADLOCK:
	case ERR_FSAL_INTERRUPT:
	case ERR_FSAL_SERVERFAULT:
		return true;

	default:
		return false;
	}
}<|MERGE_RESOLUTION|>--- conflicted
+++ resolved
@@ -597,11 +597,7 @@
 
 	if (use_acl) {
 		if (acl_buf->acl_nace > GPFS_ACL_MAX_NACES) {
-<<<<<<< HEAD
-			LogCrit(COMPONENT_FSAL,
-=======
 			LogEvent(COMPONENT_FSAL,
->>>>>>> 1a58fcdd
 				"No. of ACE's:%d higher than supported by GPFS",
 				acl_buf->acl_nace);
 			/* Fail the request if ACL is invalid*/
