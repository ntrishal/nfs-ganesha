/** @file file.c
 *  @brief GPFS FSAL module file I/O functions
 *
 * vim:noexpandtab:shiftwidth=8:tabstop=8:
 *
 * Copyright (C) Panasas Inc., 2011
 * Author: Jim Lieb jlieb@panasas.com
 *
 * contributeur : Philippe DENIEL   philippe.deniel@cea.fr
 *                Thomas LEIBOVICI  thomas.leibovici@cea.fr
 *
 *
 * This program is free software; you can redistribute it and/or
 * modify it under the terms of the GNU Lesser General Public
 * License as published by the Free Software Foundation; either
 * version 3 of the License, or (at your option) any later version.
 *
 * This program is distributed in the hope that it will be useful,
 * but WITHOUT ANY WARRANTY; without even the implied warranty of
 * MERCHANTABILITY or FITNESS FOR A PARTICULAR PURPOSE.  See the GNU
 * Lesser General Public License for more details.
 *
 * You should have received a copy of the GNU Lesser General Public
 * License along with this library; if not, write to the Free Software
 * Foundation, Inc., 51 Franklin Street, Fifth Floor, Boston, MA  02110-1301 USA
 *
 * -------------
 */

/* _FILE_OFFSET_BITS macro causes F_GETLK/SETLK/SETLKW to be defined to
 * F_GETLK64/SETLK64/SETLKW64. Currently GPFS kernel module doesn't work
 * with these 64 bit macro values through ganesha interface. Undefine it
 * here to use plain F_GETLK/SETLK/SETLKW values.
 */
#undef _FILE_OFFSET_BITS

#include <assert.h>
#include "fsal.h"
#include "FSAL/access_check.h"
#include "fsal_convert.h"
#include "fsal_internal.h"
#include <unistd.h>
#include <fcntl.h>
#include "gpfs_methods.h"

#define STATE2FD(s) (&container_of(s, struct gpfs_state_fd, state)->gpfs_fd)
extern uint64_t get_handle2inode(struct gpfs_file_handle *gfh);

static fsal_status_t
gpfs_open_func(struct fsal_obj_handle *obj_hdl, fsal_openflags_t openflags,
		struct fsal_fd *fd)
{
	fsal_status_t status;
	struct gpfs_fd *my_fd = (struct gpfs_fd *)fd;
	int posix_flags = 0;

	fsal2posix_openflags(openflags, &posix_flags);

	status = GPFSFSAL_open(obj_hdl, op_ctx, posix_flags, &my_fd->fd);
	if (FSAL_IS_ERROR(status))
		return status;

	my_fd->openflags = FSAL_O_NFS_FLAGS(openflags);
	LogFullDebug(COMPONENT_FSAL, "new fd %d", my_fd->fd);

	return status;
}

static fsal_status_t
gpfs_close_func(struct fsal_obj_handle *obj_hdl, struct fsal_fd *fd)
{
	fsal_status_t status;
	struct gpfs_fd *my_fd = (struct gpfs_fd *)fd;

	status = fsal_internal_close(my_fd->fd, NULL, 0);
	my_fd->fd = -1;
	my_fd->openflags = FSAL_O_CLOSED;

	return status;
}

/**
 * @brief Merge a duplicate handle with an original handle
 *
 * This function is used if an upper layer detects that a duplicate
 * object handle has been created. It allows the FSAL to merge anything
 * from the duplicate back into the original.
 *
 * The caller must release the object (the caller may have to close
 * files if the merge is unsuccessful).
 *
 * @param[in]  orig_hdl  Original handle
 * @param[in]  dupe_hdl Handle to merge into original
 *
 * @return FSAL status.
 *
 */

fsal_status_t gpfs_merge(struct fsal_obj_handle *orig_hdl,
			 struct fsal_obj_handle *dupe_hdl)
{
	fsal_status_t status = {ERR_FSAL_NO_ERROR, 0};

	if (orig_hdl->type == REGULAR_FILE &&
	    dupe_hdl->type == REGULAR_FILE) {
		/* We need to merge the share reservations on this file.
		 * This could result in ERR_FSAL_SHARE_DENIED.
		*/
		struct gpfs_fsal_obj_handle *orig, *dupe;

		orig = container_of(orig_hdl,
				    struct gpfs_fsal_obj_handle,
				    obj_handle);
		dupe = container_of(dupe_hdl,
				    struct gpfs_fsal_obj_handle,
				    obj_handle);

		/* This can block over an I/O operation. */
		PTHREAD_RWLOCK_wrlock(&orig_hdl->obj_lock);

		status = merge_share(&orig->u.file.share, &dupe->u.file.share);

		PTHREAD_RWLOCK_unlock(&orig_hdl->obj_lock);
	}

	return status;
}

static fsal_status_t
open_by_handle(struct fsal_obj_handle *obj_hdl, struct state_t *state,
	       fsal_openflags_t openflags, int posix_flags,
	       fsal_verifier_t verifier, struct attrlist *attrs_out,
	       enum fsal_create_mode createmode, bool *cpm_check)
{
	struct fsal_export *export = op_ctx->fsal_export;
	struct gpfs_fsal_obj_handle *gpfs_hdl;
	struct gpfs_filesystem *gpfs_fs = obj_hdl->fs->private_data;
	fsal_status_t status;
	const bool truncated = (posix_flags & O_TRUNC) != 0;
	struct gpfs_fd *my_fd;
	int fd = -1;

	/* This can block over an I/O operation. */
	PTHREAD_RWLOCK_wrlock(&obj_hdl->obj_lock);

	gpfs_hdl = container_of(obj_hdl, struct gpfs_fsal_obj_handle,
				obj_handle);

	if (state != NULL) {
		my_fd = &container_of(state,
				      struct gpfs_state_fd,
				      state)->gpfs_fd;

	       /* Prepare to take the share reservation, but only if we
		* are called with a valid state (if state is NULL the
		* caller is a stateless create such as NFS v3 CREATE).
		*/

		/* Check share reservation conflicts. */
		status = check_share_conflict(&gpfs_hdl->u.file.share,
					      openflags, false);

		if (FSAL_IS_ERROR(status))
			goto out;

		/* Take the share reservation now by updating the counters. */
		update_share_counters(&gpfs_hdl->u.file.share, FSAL_O_CLOSED,
				      openflags);

		PTHREAD_RWLOCK_unlock(&obj_hdl->obj_lock);

	} else {
		/* We need to use the global fd to continue. */
		my_fd = &gpfs_hdl->u.file.fd;
	}

	status = GPFSFSAL_open(obj_hdl, op_ctx, posix_flags, &fd);

	if (FSAL_IS_ERROR(status)) {
		if (state == NULL)
			goto out;
		else
			goto undo_share;
	}

	/* Close any old open file descriptor and update with the new
	 * one. There shouldn't be any old open for state based call.
	 */
	if (my_fd->openflags != FSAL_O_CLOSED) {
		assert(my_fd->fd >= 3);
		/* assert(state == NULL); */
		(void)fsal_internal_close(my_fd->fd, NULL, 0);
	}

	my_fd->fd = fd;
	my_fd->openflags = FSAL_O_NFS_FLAGS(openflags);

	if (attrs_out && (createmode >= FSAL_EXCLUSIVE || truncated)) {
		/* Refresh the attributes */
		status = GPFSFSAL_getattrs(export, gpfs_fs, op_ctx,
					   gpfs_hdl->handle, attrs_out);

		if (!FSAL_IS_ERROR(status)) {
			LogFullDebug(COMPONENT_FSAL, "New size = %"PRIx64,
				     attrs_out->filesize);

			/* Now check verifier for exclusive */
			if (createmode >= FSAL_EXCLUSIVE &&
			    !check_verifier_attrlist(attrs_out, verifier))
				/* Verifier didn't match, return EEXIST */
				status = fsalstat(posix2fsal_error(EEXIST),
						  EEXIST);
		}
	} else if (attrs_out && attrs_out->request_mask & ATTR_RDATTR_ERR) {
		attrs_out->valid_mask = ATTR_RDATTR_ERR;
	}

	if (state == NULL) {
		/* If no state, return status. If success, we haven't done
		 * any permission check so ask the caller to do so.
		 */
		*cpm_check = !FSAL_IS_ERROR(status);
		goto out;
	}

	if (!FSAL_IS_ERROR(status)) {
		/* Return success. We haven't done any permission
		 * check so ask the caller to do so.
		 */
		*cpm_check = true;
		return status;
	}

	(void) fsal_internal_close(my_fd->fd, state->state_owner, 0);
	my_fd->fd = -1;
	my_fd->openflags = FSAL_O_CLOSED;

 undo_share:
	/* On error we need to release our share reservation
	 * and undo the update of the share counters.
	 * This can block over an I/O operation.
	 */
	PTHREAD_RWLOCK_wrlock(&obj_hdl->obj_lock);

	update_share_counters(&gpfs_hdl->u.file.share, openflags,
			      FSAL_O_CLOSED);
 out:
	PTHREAD_RWLOCK_unlock(&obj_hdl->obj_lock);

	return status;
}

static fsal_status_t
open_by_name(struct fsal_obj_handle *obj_hdl, struct state_t *state,
	     const char *name, fsal_openflags_t openflags, int posix_flags,
	     fsal_verifier_t verifier, struct attrlist *attrs_out,
	     bool *cpm_check)
{
	struct fsal_obj_handle *temp = NULL;
	fsal_status_t status;

	/* We don't have open by name... */
	status = obj_hdl->obj_ops->lookup(obj_hdl, name, &temp, NULL);

	if (FSAL_IS_ERROR(status)) {
		LogFullDebug(COMPONENT_FSAL, "lookup returned %s",
			     fsal_err_txt(status));
		return status;
	}

	if (temp->type != REGULAR_FILE) {
		if (temp->type == DIRECTORY) {
			/* Trying to open2 a directory */
			status = fsalstat(ERR_FSAL_ISDIR, 0);
		} else {
			/* Trying to open2 any other non-regular file */
			status = fsalstat(ERR_FSAL_SYMLINK, 0);
		}

		/* Release the object we found by lookup. */
		temp->obj_ops->release(temp);
		LogFullDebug(COMPONENT_FSAL,
			     "open returned %s",
			     fsal_err_txt(status));
		return status;
	}

	status = open_by_handle(temp, state, openflags, posix_flags,
				verifier, attrs_out, FSAL_NO_CREATE, cpm_check);

	if (FSAL_IS_ERROR(status)) {
		/* Release the object we found by lookup. */
		temp->obj_ops->release(temp);
		LogFullDebug(COMPONENT_FSAL, "open returned %s",
			     fsal_err_txt(status));
	}

	return status;
}

/**
 * @brief Open a file descriptor for read or write and possibly create
 *
 * This function opens a file for read or write, possibly creating it.
 * If the caller is passing a state, it must hold the state_lock
 * exclusive.
 *
 * state can be NULL which indicates a stateless open (such as via the
 * NFS v3 CREATE operation), in which case the FSAL must assure protection
 * of any resources. If the file is being created, such protection is
 * simple since no one else will have access to the object yet, however,
 * in the case of an exclusive create, the common resources may still need
 * protection.
 *
 * If Name is NULL, obj_hdl is the file itself, otherwise obj_hdl is the
 * parent directory.
 *
 * On an exclusive create, the upper layer may know the object handle
 * already, so it MAY call with name == NULL. In this case, the caller
 * expects just to check the verifier.
 *
 * On a call with an existing object handle for an UNCHECKED create,
 * we can set the size to 0.
 *
 * At least the mode attribute must be set if createmode is not FSAL_NO_CREATE.
 * Some FSALs may still have to pass a mode on a create call for exclusive,
 * and even with FSAL_NO_CREATE, and empty set of attributes MUST be passed.
 *
 * If an open by name succeeds and did not result in Ganesha creating a file,
 * the caller will need to do a subsequent permission check to confirm the
 * open. This is because the permission attributes were not available
 * beforehand.
 *
 * @param[in] obj_hdl               File to open or parent directory
 * @param[in,out] state             state_t to use for this operation
 * @param[in] openflags             Mode for open
 * @param[in] createmode            Mode for create
 * @param[in] name                  Name for file if being created or opened
 * @param[in] attr_set              Attributes to set on created file
 * @param[in] verifier              Verifier to use for exclusive create
 * @param[in,out] new_obj           Newly created object
 * @param[in,out] attrs_out         Newly created object attributes
 * @param[in,out] caller_perm_check The caller must do a permission check
 *
 * @return FSAL status.
 */
fsal_status_t
gpfs_open2(struct fsal_obj_handle *obj_hdl, struct state_t *state,
	   fsal_openflags_t openflags, enum fsal_create_mode createmode,
	   const char *name, struct attrlist *attr_set,
	   fsal_verifier_t verifier, struct fsal_obj_handle **new_obj,
	   struct attrlist *attrs_out, bool *caller_perm_check)
{
	struct gpfs_fsal_obj_handle *hdl = NULL;
	struct fsal_export *export = op_ctx->fsal_export;
	struct gpfs_file_handle fh;
	int posix_flags = 0;
	bool created = false;
	fsal_status_t status;
	mode_t unix_mode;

	LogAttrlist(COMPONENT_FSAL, NIV_FULL_DEBUG, "attrs ", attr_set, false);

	fsal2posix_openflags(openflags, &posix_flags);

	if (createmode >= FSAL_EXCLUSIVE)
		/* Now fixup attrs for verifier if exclusive create */
		set_common_verifier(attr_set, verifier);

	if (name == NULL)
		return open_by_handle(obj_hdl, state, openflags, posix_flags,
				      verifier, attrs_out, createmode,
				      caller_perm_check);

	/* In this path where we are opening by name, we can't check share
	 * reservation yet since we don't have an object_handle yet. If we
	 * indeed create the object handle (there is no race with another
	 * open by name), then there CAN NOT be a share conflict, otherwise
	 * the share conflict will be resolved when the object handles are
	 * merged.
	 */

	/* Non creation case, libgpfs doesn't have open by name so we
	 * have to do a lookup and then handle as an open by handle.
	 */
	if (createmode == FSAL_NO_CREATE)
		return open_by_name(obj_hdl, state, name, openflags,
				    posix_flags, verifier, attrs_out,
				    caller_perm_check);

	/** @todo: to proceed past here, we need a struct attrlist in order to
	 *         create the fsal_obj_handle, so if it actually is NULL (it
	 *         will actually never be since mdcache will always ask for
	 *         attributes) we really should create a temporary attrlist...
	 */

	posix_flags |= O_CREAT;

	/* And if we are at least FSAL_GUARDED, do an O_EXCL create. */
	if (createmode >= FSAL_GUARDED)
		posix_flags |= O_EXCL;

	/* Fetch the mode attribute to use in the openat system call. */
	unix_mode = fsal2unix_mode(attr_set->mode) &
			~export->exp_ops.fs_umask(export);

	/* Don't set the mode if we later set the attributes */
	FSAL_UNSET_MASK(attr_set->valid_mask, ATTR_MODE);

	if (createmode == FSAL_UNCHECKED && (attr_set->valid_mask != 0)) {
		/* If we have FSAL_UNCHECKED and want to set more attributes
		 * than the mode, we attempt an O_EXCL create first, if that
		 * succeeds, then we will be allowed to set the additional
		 * attributes, otherwise, we don't know we created the file
		 * and this can NOT set the attributes.
		 */
		posix_flags |= O_EXCL;
	}

	status = GPFSFSAL_create2(obj_hdl, name, op_ctx, unix_mode, &fh,
				  posix_flags, attrs_out);

	if (status.major == ERR_FSAL_EXIST && createmode == FSAL_UNCHECKED &&
	    (posix_flags & O_EXCL) != 0) {
		/* If we tried to create O_EXCL to set attributes and
		 * failed. Remove O_EXCL and retry, also remember not
		 * to set attributes. We still try O_CREAT again just
		 * in case file disappears out from under us.
		 *
		 * Note that because we have dropped O_EXCL, later on we
		 * will not assume we created the file, and thus will
		 * not set additional attributes. We don't need to
		 * separately track the condition of not wanting to set
		 * attributes.
		 */
		posix_flags &= ~O_EXCL;
		status = GPFSFSAL_create2(obj_hdl, name, op_ctx, unix_mode, &fh,
					  posix_flags, attrs_out);
	}

	if (FSAL_IS_ERROR(status))
		return status;

	/* Remember if we were responsible for creating the file.
	 * Note that in an UNCHECKED retry we MIGHT have re-created the
	 * file and won't remember that. Oh well, so in that rare case we
	 * leak a partially created file if we have a subsequent error in here.
	 * Since we were able to do the permission check even if we were not
	 * creating the file, let the caller know the permission check has
	 * already been done. Note it IS possible in the case of a race between
	 * an UNCHECKED open and an external unlink, we did create the file.
	 */
	created = (posix_flags & O_EXCL) != 0;
	*caller_perm_check = false;

	/* Check if the object type is SYMBOLIC_LINK for a state object.
	 * If yes, then give error ERR_FSAL_SYMLINK.
	 */
	if (state != NULL &&
<<<<<<< HEAD
		attrs_out != NULL && attrs_out->type == SYMBOLIC_LINK) {
		LogDebug(COMPONENT_FSAL, "Trying to open a SYMBOLIC_LINK");
		status = fsalstat(ERR_FSAL_SYMLINK, 0);
=======
		attrs_out != NULL && attrs_out->type != REGULAR_FILE) {
		LogDebug(COMPONENT_FSAL, "Trying to open a non-regular file");
			if (attrs_out->type == DIRECTORY) {
				/* Trying to open2 a directory */
				status = fsalstat(ERR_FSAL_ISDIR, 0);
			} else {
				/* Trying to open2 any other non-regular file */
				status = fsalstat(ERR_FSAL_SYMLINK, 0);
			}
>>>>>>> 1a58fcdd
		goto fileerr;
	}

	/* allocate an obj_handle and fill it up */
	hdl = alloc_handle(&fh, obj_hdl->fs, attrs_out, NULL, export);
	if (hdl == NULL) {
		status = fsalstat(posix2fsal_error(ENOMEM), ENOMEM);
		goto fileerr;
	}

	*new_obj = &hdl->obj_handle;

	if (created && attr_set->valid_mask != 0) {
		/* Set attributes using our newly opened file descriptor as the
		 * share_fd if there are any left to set (mode and truncate
		 * have already been handled).
		 *
		 * Note that we only set the attributes if we were responsible
		 * for creating the file.
		 */
		status = (*new_obj)->obj_ops->setattr2(*new_obj, false, state,
						      attr_set);
		if (FSAL_IS_ERROR(status))
			goto fileerr;

		if (attrs_out != NULL) {
			status = (*new_obj)->obj_ops->getattrs(*new_obj,
							      attrs_out);
			if (FSAL_IS_ERROR(status) &&
			    (attrs_out->request_mask & ATTR_RDATTR_ERR) == 0)
				/* Get attributes failed and caller expected
				 * to get the attributes. Otherwise continue
				 * with attrs_out indicating ATTR_RDATTR_ERR.
				 */
				goto fileerr;
		}
	}

	/* Restore posix_flags as it was modified for create above */
	fsal2posix_openflags(openflags, &posix_flags);
	return open_by_handle(&hdl->obj_handle, state, openflags, posix_flags,
			verifier, attrs_out, createmode,
			caller_perm_check);

 fileerr:
	if (hdl != NULL) {
		/* Release the handle we just allocated. */
		(*new_obj)->obj_ops->release(*new_obj);
		*new_obj = NULL;
	}

	if (created) {
		fsal_status_t status2;

		/* Remove the file we just created */
		status2 = GPFSFSAL_unlink(obj_hdl, name, op_ctx);
		if (FSAL_IS_ERROR(status2)) {
			LogEvent(COMPONENT_FSAL,
				 "GPFSFSAL_unlink failed, error: %s",
				 msg_fsal_err(status2.major));
		}
	}
	if (FSAL_IS_ERROR(status)) {
		struct gpfs_file_handle *gfh = container_of(obj_hdl,
			struct gpfs_fsal_obj_handle, obj_handle)->handle;
		LogDebug(COMPONENT_FSAL, "Inode involved: %lu, error: %s",
			get_handle2inode(gfh), msg_fsal_err(status.major));
	}
	return status;
}

/**
 *  @brief GPFS read plus
 *
 *  @param obj_hdl FSAL object handle / or fd
 *  @param offset Offset
 *  @param buffer_size Size of buffer
 *  @param buffer void reference to buffer
 *  @param read_amount size_t reference to amount of data read
 *  @param end_of_file boolean indiocating the end of file
 *  @param info I/O information
 *  @return FSAL status
 */
fsal_status_t
gpfs_read_plus_fd(int my_fd, uint64_t offset,
		  size_t buffer_size, void *buffer, size_t *read_amount,
		  bool *end_of_file, struct io_info *info, int expfd)
{
	const fsal_status_t status = {ERR_FSAL_NO_ERROR, 0};
	struct read_arg rarg = {0};
	ssize_t nb_read;
	int errsv;

	if (!buffer || !read_amount || !end_of_file || !info)
		return fsalstat(ERR_FSAL_FAULT, 0);

	assert(my_fd >= 3);

	rarg.mountdirfd = expfd;
	rarg.fd = my_fd;
	rarg.bufP = buffer;
	rarg.offset = offset;
	rarg.length = buffer_size;
	rarg.options = IO_SKIP_HOLE;

	nb_read = gpfs_ganesha(OPENHANDLE_READ_BY_FD, &rarg);
	errsv = errno;

	if (nb_read < 0) {
		if (errsv == EUNATCH)
			LogFatal(COMPONENT_FSAL, "GPFS Returned EUNATCH");
		if (errsv != ENODATA)
			return fsalstat(posix2fsal_error(errsv), errsv);

		/* errsv == ENODATA */
#if 0
		/** @todo FSF: figure out how to fix this... */
		if ((buffer_size + offset) > myself->attributes.filesize) {
			if (offset >= myself->attributes.filesize)
				*read_amount = 0;
			else
				*read_amount =
					myself->attributes.filesize - offset;
			info->io_content.hole.di_length = *read_amount;
		} else {
			*read_amount = buffer_size;
			info->io_content.hole.di_length = buffer_size;
		}
#endif
		info->io_content.what = NFS4_CONTENT_HOLE;
		info->io_content.hole.di_offset = offset;
	} else {
		info->io_content.what = NFS4_CONTENT_DATA;
		info->io_content.data.d_offset = offset + nb_read;
		info->io_content.data.d_data.data_len = nb_read;
		info->io_content.data.d_data.data_val = buffer;
		*read_amount = nb_read;
	}

	if (nb_read != -1 &&
	    (nb_read == 0 || nb_read < buffer_size))
		*end_of_file = true;
	else
		*end_of_file = false;

	return status;
}

/**
 * @brief Re-open a file that may be already opened
 *
 * This function supports changing the access mode of a share reservation and
 * thus should only be called with a share state. The state_lock must be held.
 *
 * This MAY be used to open a file the first time if there is no need for
 * open by name or create semantics. One example would be 9P lopen.
 *
 * @param[in] obj_hdl     File on which to operate
 * @param[in] state       state_t to use for this operation
 * @param[in] openflags   Mode for re-open
 *
 * @return FSAL status.
 */

fsal_status_t
gpfs_reopen2(struct fsal_obj_handle *obj_hdl, struct state_t *state,
	     fsal_openflags_t openflags)
{
	struct gpfs_fd *my_share_fd = &container_of(state, struct gpfs_state_fd,
						    state)->gpfs_fd;
	fsal_status_t status;
	int posix_flags = 0;
	int my_fd = -1;
	struct fsal_share *share = &container_of(obj_hdl,
						 struct gpfs_fsal_obj_handle,
						 obj_handle)->u.file.share;

	if (obj_hdl->fsal != obj_hdl->fs->fsal) {
		LogDebug(COMPONENT_FSAL,
			 "FSAL %s operation for handle belonging to FSAL %s, return EXDEV",
			 obj_hdl->fsal->name, obj_hdl->fs->fsal->name);
		return fsalstat(posix2fsal_error(EXDEV), EXDEV);
	}

	/* This can block over an I/O operation. */
	PTHREAD_RWLOCK_wrlock(&obj_hdl->obj_lock);

	/* We can conflict with old share, so go ahead and check now. */
	status = check_share_conflict(share, openflags, false);

	if (FSAL_IS_ERROR(status)) {
		PTHREAD_RWLOCK_unlock(&obj_hdl->obj_lock);
		return status;
	}

	/* Set up the new share so we can drop the lock and not have a
	 * conflicting share be asserted, updating the share counters.
	 */
	update_share_counters(share, my_share_fd->openflags, openflags);

	PTHREAD_RWLOCK_unlock(&obj_hdl->obj_lock);

	fsal2posix_openflags(openflags, &posix_flags);

	status = GPFSFSAL_open(obj_hdl, op_ctx, posix_flags, &my_fd);

	if (!FSAL_IS_ERROR(status)) {
		/* Close the existing file descriptor and copy the new
		 * one over. Make sure no one is using the fd that we are
		 * about to close!
		 */
		PTHREAD_RWLOCK_wrlock(&my_share_fd->fdlock);

		fsal_internal_close(my_share_fd->fd, NULL, 0);

		my_share_fd->fd = my_fd;
		my_share_fd->openflags = FSAL_O_NFS_FLAGS(openflags);

		PTHREAD_RWLOCK_unlock(&my_share_fd->fdlock);
	} else {
		/* We had a failure on open - we need to revert the share.
		 * This can block over an I/O operation.
		 */
		PTHREAD_RWLOCK_wrlock(&obj_hdl->obj_lock);

		update_share_counters(share, openflags, my_share_fd->openflags);

		PTHREAD_RWLOCK_unlock(&obj_hdl->obj_lock);
	}

	if (FSAL_IS_ERROR(status)) {
		struct gpfs_file_handle *gfh = container_of(obj_hdl,
			struct gpfs_fsal_obj_handle, obj_handle)->handle;
		LogDebug(COMPONENT_FSAL, "Inode involved: %lu, error: %s",
			get_handle2inode(gfh), msg_fsal_err(status.major));
	}
	return status;
}

fsal_status_t
find_fd(int *fd, struct fsal_obj_handle *obj_hdl, bool bypass,
	struct state_t *state, fsal_openflags_t openflags, bool *has_lock,
	bool *closefd, bool open_for_locks)
{
	fsal_status_t status = {ERR_FSAL_NO_ERROR, 0};
	struct gpfs_fsal_obj_handle *myself;
	struct gpfs_fd temp_fd = {
			FSAL_O_CLOSED, PTHREAD_RWLOCK_INITIALIZER, -1 };
	struct gpfs_fd *out_fd = &temp_fd;
	int posix_flags;
	bool reusing_open_state_fd = false;

	myself = container_of(obj_hdl, struct gpfs_fsal_obj_handle, obj_handle);

	fsal2posix_openflags(openflags, &posix_flags);

	LogFullDebug(COMPONENT_FSAL, "openflags 0x%X posix_flags 0x%X",
			openflags, posix_flags);

	switch (obj_hdl->type) {
	case REGULAR_FILE:
		status = fsal_find_fd((struct fsal_fd **)&out_fd, obj_hdl,
				      (struct fsal_fd *)&myself->u.file.fd,
				      &myself->u.file.share,
				      bypass, state, openflags,
				      gpfs_open_func, gpfs_close_func,
				      has_lock, closefd, open_for_locks,
				      &reusing_open_state_fd);

		if (FSAL_IS_SUCCESS(status)) {
			*fd = out_fd->fd;
			assert(*fd >= 3);
		}
		return status;

	case SOCKET_FILE:
	case CHARACTER_FILE:
	case BLOCK_FILE:
	case SYMBOLIC_LINK:
	case FIFO_FILE:
	case DIRECTORY:
		break;

	case NO_FILE_TYPE:
	case EXTENDED_ATTR:
		return fsalstat(posix2fsal_error(EINVAL), EINVAL);
	}

	/* Open file descriptor for non-regular files. */
	status = gpfs_open_func(obj_hdl, openflags, (struct fsal_fd *)out_fd);
	if (FSAL_IS_ERROR(status)) {
		LogDebug(COMPONENT_FSAL,
			 "Failed with openflags 0x%08x",
			  openflags);
		return status;
	}
	LogFullDebug(COMPONENT_FSAL,
		     "Opened fd=%d for file of type %s",
		     out_fd->fd, object_file_type_to_str(obj_hdl->type));

	*fd = out_fd->fd;
	assert(*fd >= 3);
	*closefd = true;

	return status;
}

static fsal_status_t
gpfs_write_plus_fd(int my_fd, uint64_t offset,
		   size_t buffer_size, void *buffer, size_t *write_amount,
		   bool *fsal_stable, struct io_info *info, int expfd)
{
	switch (info->io_content.what) {
	case NFS4_CONTENT_DATA:
		return GPFSFSAL_write(my_fd, offset, buffer_size, buffer,
				     write_amount, fsal_stable, op_ctx,
				     expfd);
	case NFS4_CONTENT_DEALLOCATE:
		return GPFSFSAL_alloc(my_fd, offset, buffer_size, false);
	case NFS4_CONTENT_ALLOCATE:
		return GPFSFSAL_alloc(my_fd, offset, buffer_size, true);
	default:
		return fsalstat(ERR_FSAL_UNION_NOTSUPP, 0);
	}
}

/**
 * @brief Read data from a file
 *
 * This function reads data from the given file. The FSAL must be able to
 * perform the read whether a state is presented or not. This function also
 * is expected to handle properly bypassing or not share reservations.  This is
 * an (optionally) asynchronous call.  When the I/O is complete, the done
 * callback is called with the results.
 *
 * @note This does not handle iovecs larger than 1
 *
 * @param[in]     obj_hdl	File on which to operate
 * @param[in]     bypass	If state doesn't indicate a share reservation,
 *				bypass any deny read
 * @param[in,out] done_cb	Callback to call when I/O is done
 * @param[in,out] read_arg	Info about read, passed back in callback
 * @param[in,out] caller_arg	Opaque arg from the caller for callback
 *
 * @return Nothing; results are in callback
 */
void
gpfs_read2(struct fsal_obj_handle *obj_hdl, bool bypass, fsal_async_cb done_cb,
	   struct fsal_io_arg *read_arg, void *caller_arg)
{
	int my_fd = -1;
	fsal_status_t status;
	bool has_lock = false;
	bool closefd = false;
	struct gpfs_fsal_export *exp = container_of(op_ctx->fsal_export,
					struct gpfs_fsal_export, export);
	int export_fd = exp->export_fd;
	struct gpfs_fd *gpfs_fd = NULL;

	if (obj_hdl->fsal != obj_hdl->fs->fsal) {
		LogDebug(COMPONENT_FSAL,
			 "FSAL %s operation for handle belonging to FSAL %s, return EXDEV",
			 obj_hdl->fsal->name, obj_hdl->fs->fsal->name);
		done_cb(obj_hdl, fsalstat(posix2fsal_error(EXDEV), EXDEV),
			read_arg, caller_arg);
		return;
	}

	/* Acquire state's fdlock to prevent OPEN upgrade closing the
	 * file descriptor while we use it.
	 */
	if (read_arg->state) {
		gpfs_fd = STATE2FD(read_arg->state);
		PTHREAD_RWLOCK_rdlock(&gpfs_fd->fdlock);
	}

	/* Get a usable file descriptor */
	status = find_fd(&my_fd, obj_hdl, bypass, read_arg->state, FSAL_O_READ,
			 &has_lock, &closefd, false);

	if (FSAL_IS_ERROR(status)) {
		LogDebug(COMPONENT_FSAL,
			 "find_fd failed %s", msg_fsal_err(status.major));
		if (gpfs_fd)
			PTHREAD_RWLOCK_unlock(&gpfs_fd->fdlock);
		done_cb(obj_hdl, status, read_arg, caller_arg);
		return;
	}

	assert(read_arg->iov_count == 1);

	if (read_arg->info)
		status = gpfs_read_plus_fd(my_fd, read_arg->offset,
					   read_arg->iov[0].iov_len,
					   read_arg->iov[0].iov_base,
					   &read_arg->io_amount,
					   &read_arg->end_of_file,
					   read_arg->info,
					   export_fd);
	else
		status = GPFSFSAL_read(my_fd, read_arg->offset,
				       read_arg->iov[0].iov_len,
				       read_arg->iov[0].iov_base,
				       &read_arg->io_amount,
				       &read_arg->end_of_file, export_fd);

	if (gpfs_fd)
		PTHREAD_RWLOCK_unlock(&gpfs_fd->fdlock);

	if (closefd) {
		fsal_status_t status2;

		status2 = fsal_internal_close(my_fd, NULL, 0);
		if (FSAL_IS_ERROR(status2)) {
			LogEvent(COMPONENT_FSAL,
				 "fsal close failed, fd:%d, error: %s",
				 my_fd, msg_fsal_err(status2.major));
		}
	}

	if (has_lock)
		PTHREAD_RWLOCK_unlock(&obj_hdl->obj_lock);

	if (FSAL_IS_ERROR(status)) {
		struct gpfs_file_handle *gfh = container_of(obj_hdl,
			struct gpfs_fsal_obj_handle, obj_handle)->handle;
		LogDebug(COMPONENT_FSAL, "Inode involved: %lu, error: %s",
			get_handle2inode(gfh), msg_fsal_err(status.major));
	}

	done_cb(obj_hdl, status, read_arg, caller_arg);
}

/**
 * @brief Write data to a file
 *
 * This function writes data to a file. The FSAL must be able to
 * perform the write whether a state is presented or not. This function also
 * is expected to handle properly bypassing or not share reservations. Even
 * with bypass == true, it will enforce a mandatory (NFSv4) deny_write if
 * an appropriate state is not passed).
 *
 * The FSAL is expected to enforce sync if necessary.
 *
 * @param[in]     obj_hdl        File on which to operate
 * @param[in]     bypass         If state doesn't indicate a share reservation,
 *                               bypass any non-mandatory deny write
 * @param[in,out] done_cb	Callback to call when I/O is done
 * @param[in,out] write_arg	Info about write, passed back in callback
 * @param[in,out] caller_arg	Opaque arg from the caller for callback
 */

void
gpfs_write2(struct fsal_obj_handle *obj_hdl,
	    bool bypass,
	    fsal_async_cb done_cb,
	    struct fsal_io_arg *write_arg,
	    void *caller_arg)
{
	fsal_status_t status;
	int my_fd = -1;
	bool has_lock = false;
	bool closefd = false;
	fsal_openflags_t openflags = FSAL_O_WRITE;
	struct gpfs_fsal_export *exp = container_of(op_ctx->fsal_export,
					struct gpfs_fsal_export, export);
	int export_fd = exp->export_fd;
	struct gpfs_fd *gpfs_fd = NULL;

	if (obj_hdl->fsal != obj_hdl->fs->fsal) {
		LogDebug(COMPONENT_FSAL,
			 "FSAL %s operation for handle belonging to FSAL %s, return EXDEV",
			 obj_hdl->fsal->name, obj_hdl->fs->fsal->name);
		done_cb(obj_hdl, fsalstat(posix2fsal_error(EXDEV), EXDEV),
			write_arg, caller_arg);
		return;
	}

	/* Acquire state's fdlock to prevent OPEN upgrade closing the
	 * file descriptor while we use it.
	 */
	if (write_arg->state) {
		gpfs_fd = STATE2FD(write_arg->state);
		PTHREAD_RWLOCK_rdlock(&gpfs_fd->fdlock);
	}

	/* Get a usable file descriptor */
	status = find_fd(&my_fd, obj_hdl, bypass, write_arg->state, openflags,
			 &has_lock, &closefd, false);

	if (FSAL_IS_ERROR(status)) {
		LogDebug(COMPONENT_FSAL,
			 "find_fd failed %s", msg_fsal_err(status.major));
		if (gpfs_fd)
			PTHREAD_RWLOCK_unlock(&gpfs_fd->fdlock);
		done_cb(obj_hdl, status, write_arg, caller_arg);
		return;
	}

	if (write_arg->info)
		status = gpfs_write_plus_fd(my_fd, write_arg->offset,
					    write_arg->iov[0].iov_len,
					    write_arg->iov[0].iov_base,
					    &write_arg->io_amount,
					    &write_arg->fsal_stable,
					    write_arg->info, export_fd);
	else
		status = GPFSFSAL_write(my_fd, write_arg->offset,
					write_arg->iov[0].iov_len,
					write_arg->iov[0].iov_base,
					&write_arg->io_amount,
					&write_arg->fsal_stable,
					op_ctx, export_fd);

	if (gpfs_fd)
		PTHREAD_RWLOCK_unlock(&gpfs_fd->fdlock);

	if (closefd) {
		fsal_status_t status2;

		status2 = fsal_internal_close(my_fd, NULL, 0);
		if (FSAL_IS_ERROR(status2)) {
			LogEvent(COMPONENT_FSAL,
				 "fsal close failed, fd:%d, error: %s",
				 my_fd, msg_fsal_err(status2.major));
		}
	}

	if (has_lock)
		PTHREAD_RWLOCK_unlock(&obj_hdl->obj_lock);

	done_cb(obj_hdl, status, write_arg, caller_arg);
}

fsal_status_t
gpfs_fallocate(struct fsal_obj_handle *obj_hdl, state_t *state,
	       uint64_t offset, uint64_t length, bool allocate)
{
	fsal_status_t status;
	int my_fd = -1;
	bool has_lock = false;
	bool closefd = false;
	fsal_openflags_t openflags = FSAL_O_WRITE;
	struct gpfs_fd *gpfs_fd = NULL;

	if (obj_hdl->fsal != obj_hdl->fs->fsal) {
		LogMajor(COMPONENT_FSAL,
			 "FSAL %s operation for handle belonging to FSAL %s, return EXDEV",
			 obj_hdl->fsal->name, obj_hdl->fs->fsal->name);
		return fsalstat(posix2fsal_error(EXDEV), EXDEV);
	}

	/* Acquire state's fdlock to prevent OPEN upgrade closing the
	 * file descriptor while we use it.
	 */
	if (state) {
		gpfs_fd = STATE2FD(state);
		PTHREAD_RWLOCK_rdlock(&gpfs_fd->fdlock);
	}

	/* Get a usable file descriptor */
	status = find_fd(&my_fd, obj_hdl, false, state, openflags,
			 &has_lock, &closefd, false);

	if (FSAL_IS_ERROR(status)) {
		LogDebug(COMPONENT_FSAL,
			 "find_fd failed %s", msg_fsal_err(status.major));
		if (gpfs_fd)
			PTHREAD_RWLOCK_unlock(&gpfs_fd->fdlock);
		return status;
	}

	status = GPFSFSAL_alloc(my_fd, offset, length, allocate);

	if (gpfs_fd)
		PTHREAD_RWLOCK_unlock(&gpfs_fd->fdlock);

	if (closefd) {
		fsal_status_t status2;

		status2 = fsal_internal_close(my_fd, NULL, 0);
		if (FSAL_IS_ERROR(status2)) {
			LogEvent(COMPONENT_FSAL,
				 "fsal close failed, fd:%d, error: %s",
				 my_fd, msg_fsal_err(status2.major));
		}
	}

	if (has_lock)
		PTHREAD_RWLOCK_unlock(&obj_hdl->obj_lock);

	if (FSAL_IS_ERROR(status)) {
		struct gpfs_file_handle *gfh = container_of(obj_hdl,
			struct gpfs_fsal_obj_handle, obj_handle)->handle;
		LogDebug(COMPONENT_FSAL, "Inode involved: %lu, error: %s",
			get_handle2inode(gfh), msg_fsal_err(status.major));
	}
	return status;
}

static fsal_status_t
gpfs_commit_fd(int my_fd, struct fsal_obj_handle *obj_hdl, off_t offset,
	       size_t len)
{
	struct gpfs_fsal_obj_handle *myself =
		container_of(obj_hdl, struct gpfs_fsal_obj_handle, obj_handle);
	struct fsync_arg arg = {0};
	verifier4 writeverf = {0};
	int retval;

	assert(my_fd >= 3);

	arg.mountdirfd = my_fd;
	arg.handle = myself->handle;
	arg.offset = offset;
	arg.length = len;
	arg.verifier4 = (int32_t *) &writeverf;

	if (gpfs_ganesha(OPENHANDLE_FSYNC, &arg) == -1) {
		retval = errno;
		if (retval == EUNATCH)
			LogFatal(COMPONENT_FSAL, "GPFS Returned EUNATCH");
		return fsalstat(posix2fsal_error(retval), retval);
	}

	return fsalstat(ERR_FSAL_NO_ERROR, 0);
}

/**
 * @brief Commit written data
 *
 * This function flushes possibly buffered data to a file. This method
 * differs from commit due to the need to interact with share reservations
 * and the fact that the FSAL manages the state of "file descriptors". The
 * FSAL must be able to perform this operation without being passed a specific
 * state.
 *
 * @param[in] obj_hdl          File on which to operate
 * @param[in] state            state_t to use for this operation
 * @param[in] offset           Start of range to commit
 * @param[in] len              Length of range to commit
 *
 * @return FSAL status.
 */

fsal_status_t
gpfs_commit2(struct fsal_obj_handle *obj_hdl, off_t offset, size_t len)
{
	fsal_status_t status;
	struct gpfs_fsal_obj_handle *myself;
	struct gpfs_fd temp_fd = {
			FSAL_O_CLOSED, PTHREAD_RWLOCK_INITIALIZER, -1 };
	struct gpfs_fd *out_fd = &temp_fd;
	bool has_lock = false;
	bool closefd = false;

	myself = container_of(obj_hdl, struct gpfs_fsal_obj_handle, obj_handle);

	/* Make sure file is open in appropriate mode.
	 * Do not check share reservation.
	 */
	status = fsal_reopen_obj(obj_hdl, false, false, FSAL_O_WRITE,
				 (struct fsal_fd *)&myself->u.file.fd,
				 &myself->u.file.share,
				 gpfs_open_func, gpfs_close_func,
				 (struct fsal_fd **)&out_fd, &has_lock,
				 &closefd);

	if (!FSAL_IS_ERROR(status)) {

		fsal_set_credentials(op_ctx->creds);

		status = gpfs_commit_fd(out_fd->fd, obj_hdl, offset, len);

		fsal_restore_ganesha_credentials();
	}
	if (closefd)
		fsal_internal_close(out_fd->fd, NULL, 0);

	if (has_lock)
		PTHREAD_RWLOCK_unlock(&obj_hdl->obj_lock);

	if (FSAL_IS_ERROR(status)) {
		struct gpfs_file_handle *gfh = container_of(obj_hdl,
			struct gpfs_fsal_obj_handle, obj_handle)->handle;
		LogDebug(COMPONENT_FSAL, "Inode involved: %lu, error: %s",
			get_handle2inode(gfh), msg_fsal_err(status.major));
	}
	return status;
}

/**
 * @brief Perform a lock operation
 *
 * This function performs a lock operation (lock, unlock, test) on a
 * file. This method assumes the FSAL is able to support lock owners,
 * though it need not support asynchronous blocking locks. Passing the
 * lock state allows the FSAL to associate information with a specific
 * lock owner for each file (which may include use of a "file descriptor".
 *
 * For FSAL_VFS etc. we ignore owner, implicitly we have a lock_fd per
 * lock owner (i.e. per state).
 *
 * @param[in]  obj_hdl		File on which to operate
 * @param[in]  state		state_t to use for this operation
 * @param[in]  owner		Lock owner
 * @param[in]  lock_op		Operation to perform
 * @param[in]  req_lock		Lock to take/release/test
 * @param[out] conflicting_lock	Conflicting lock
 *
 * @return FSAL status.
 */
fsal_status_t
gpfs_lock_op2(struct fsal_obj_handle *obj_hdl, struct state_t *state,
	      void *owner, fsal_lock_op_t lock_op, fsal_lock_param_t *req_lock,
	      fsal_lock_param_t *conflicting_lock)
{
	struct fsal_export *export = op_ctx->fsal_export;
	struct glock glock_args;
	struct set_get_lock_arg gpfs_sg_arg;
	fsal_openflags_t openflags;
	fsal_status_t status;
	bool has_lock = false;
	bool closefd = false;
	bool bypass = false;
	struct gpfs_fsal_export *exp = container_of(op_ctx->fsal_export,
					struct gpfs_fsal_export, export);
	int export_fd = exp->export_fd;
	struct gpfs_fd *gpfs_fd = NULL;

	LogFullDebug(COMPONENT_FSAL,
		     "Locking: op:%d sle_type:%d type:%d start:%llu length:%llu owner:%p",
		     lock_op, req_lock->lock_sle_type, req_lock->lock_type,
		     (unsigned long long)req_lock->lock_start,
		     (unsigned long long)req_lock->lock_length, owner);

	if (obj_hdl == NULL) {
		LogCrit(COMPONENT_FSAL, "obj_hdl arg is NULL.");
		return fsalstat(ERR_FSAL_FAULT, 0);
	}

	if (owner == NULL) {
		LogCrit(COMPONENT_FSAL, "owner arg is NULL.");
		return fsalstat(ERR_FSAL_FAULT, 0);
	}

	if (conflicting_lock == NULL && lock_op == FSAL_OP_LOCKT) {
		LogDebug(COMPONENT_FSAL,
			 "Conflicting_lock argument can't be NULL with lock_op = LOCKT");
		return fsalstat(ERR_FSAL_FAULT, 0);
	}

	if (lock_op != FSAL_OP_LOCKT && state == NULL) {
		LogCrit(COMPONENT_FSAL, "Non TEST operation with NULL state");
		return fsalstat(posix2fsal_error(EINVAL), EINVAL);
	}

	/* flock.l_len being signed long integer, larger lock ranges may
	 * get mapped to negative values. As per 'man 3 fcntl', posix
	 * locks can accept negative l_len values which may lead to
	 * unlocking an unintended range. Better bail out to prevent that.
	 */
	if (req_lock->lock_length > LONG_MAX) {
		LogCrit(COMPONENT_FSAL,
			"Requested lock length is out of range- MAX(%"PRIu64
			"), req_lock_length(%" PRIu64 ")",
			LONG_MAX, req_lock->lock_length);
		return fsalstat(ERR_FSAL_BAD_RANGE, 0);
	}

	switch (req_lock->lock_type) {
	case FSAL_LOCK_R:
		glock_args.flock.l_type = F_RDLCK;
		openflags = FSAL_O_READ;
		break;
	case FSAL_LOCK_W:
		glock_args.flock.l_type = F_WRLCK;
		openflags = FSAL_O_WRITE;
		break;
	default:
		LogDebug(COMPONENT_FSAL,
			 "ERROR: The requested lock type was not read or write.");
		return fsalstat(ERR_FSAL_NOTSUPP, 0);
	}

	switch (lock_op) {
	case FSAL_OP_LOCKT:
		/* We may end up using global fd, don't fail on a deny mode */
		bypass = true;
		glock_args.cmd = F_GETLK;
		openflags = FSAL_O_ANY;
		break;
	case FSAL_OP_UNLOCK:
		glock_args.flock.l_type = F_UNLCK;
		glock_args.cmd = F_SETLK;
		openflags = FSAL_O_ANY;
		break;
	case FSAL_OP_LOCK:
		glock_args.cmd = F_SETLK;
		break;
	case FSAL_OP_LOCKB:
		glock_args.cmd = F_SETLKW;
		break;
	case FSAL_OP_CANCEL:
		glock_args.cmd = GPFS_F_CANCELLK;
		openflags = FSAL_O_ANY;
		break;
	default:
		LogDebug(COMPONENT_FSAL,
			 "ERROR: Lock operation requested was not TEST, GET, or SET.");
		return fsalstat(ERR_FSAL_NOTSUPP, 0);
	}

	/* Acquire state's fdlock to prevent OPEN upgrade closing the
	 * file descriptor while we use it.
	 */
	if (state) {
		gpfs_fd = STATE2FD(state);
		PTHREAD_RWLOCK_rdlock(&gpfs_fd->fdlock);
	}

	/* Get a usable file descriptor */
	status = find_fd(&glock_args.lfd, obj_hdl, bypass, state,
			 openflags, &has_lock, &closefd, true);

	if (FSAL_IS_ERROR(status)) {
		LogDebug(COMPONENT_FSAL,
			 "find_fd failed %s", msg_fsal_err(status.major));
		if (gpfs_fd)
			PTHREAD_RWLOCK_unlock(&gpfs_fd->fdlock);
		return status;
	}

	glock_args.flock.l_len = req_lock->lock_length;
	glock_args.flock.l_start = req_lock->lock_start;
	glock_args.flock.l_whence = SEEK_SET;
	glock_args.lock_owner = owner;

	gpfs_sg_arg.lock = &glock_args;
	gpfs_sg_arg.reclaim = req_lock->lock_reclaim;
	gpfs_sg_arg.mountdirfd = export_fd;

	status = GPFSFSAL_lock_op(export, lock_op, req_lock, conflicting_lock,
				  &gpfs_sg_arg);

	if (gpfs_fd)
		PTHREAD_RWLOCK_unlock(&gpfs_fd->fdlock);

	if (closefd) {
		fsal_status_t status2;

		status2 = fsal_internal_close(glock_args.lfd, NULL, 0);
		if (FSAL_IS_ERROR(status2)) {
			LogEvent(COMPONENT_FSAL,
				 "fsal close failed, fd:%d, error: %s",
				 glock_args.lfd, msg_fsal_err(status2.major));
		}
	}

	if (has_lock)
		PTHREAD_RWLOCK_unlock(&obj_hdl->obj_lock);

	if (FSAL_IS_ERROR(status)) {
		struct gpfs_file_handle *gfh = container_of(obj_hdl,
			struct gpfs_fsal_obj_handle, obj_handle)->handle;
		LogDebug(COMPONENT_FSAL, "Inode involved: %lu, error: %s",
			get_handle2inode(gfh), msg_fsal_err(status.major));
	}
	return status;
}

/**
 *  @brief GPFS seek command
 *
 *  @param obj_hdl FSAL object handle
 *  @param io_info I/O information
 *  @return FSAL status
 *
 *  default case not supported
 */
fsal_status_t gpfs_seek(struct fsal_obj_handle *obj_hdl,
			 struct io_info *info)
{
	struct gpfs_fsal_obj_handle *myself =
		container_of(obj_hdl, struct gpfs_fsal_obj_handle, obj_handle);
	struct gpfs_io_info io_info = {0};
	struct fseek_arg arg = {0};

	assert(myself->u.file.fd.fd >= 3 &&
	       myself->u.file.fd.openflags != FSAL_O_CLOSED);

	arg.mountdirfd = myself->u.file.fd.fd;
	arg.openfd = myself->u.file.fd.fd;
	arg.info = &io_info;

	io_info.io_offset = info->io_content.hole.di_offset;
	switch (info->io_content.what) {
	case NFS4_CONTENT_DATA:
		io_info.io_what = SEEK_DATA;
		break;
	case NFS4_CONTENT_HOLE:
		io_info.io_what = SEEK_HOLE;
		break;
	default:
		return fsalstat(ERR_FSAL_UNION_NOTSUPP, 0);
	}

	if (gpfs_ganesha(OPENHANDLE_SEEK_BY_FD, &arg) == -1) {
		if (errno == EUNATCH)
			LogFatal(COMPONENT_FSAL, "GPFS Returned EUNATCH");
		return fsalstat(posix2fsal_error(errno), 0);
	}

	info->io_eof = io_info.io_eof;
	info->io_content.hole.di_offset = io_info.io_offset;
	info->io_content.hole.di_length = io_info.io_len;

	return fsalstat(ERR_FSAL_NO_ERROR, 0);
}

/**
 *  @brief GPFS IO advise
 *
 *  @param obj_hdl FSAL object handle
 *  @param io_hints I/O information
 *  @return FSAL status
 *
 */
fsal_status_t
gpfs_io_advise(struct fsal_obj_handle *obj_hdl, struct io_hints *hints)
{
	struct gpfs_fsal_obj_handle *myself =
		container_of(obj_hdl, struct gpfs_fsal_obj_handle, obj_handle);
	struct fadvise_arg arg = {0};

	assert(myself->u.file.fd.fd >= 3 &&
	       myself->u.file.fd.openflags != FSAL_O_CLOSED);

	arg.mountdirfd = myself->u.file.fd.fd;
	arg.openfd = myself->u.file.fd.fd;
	arg.offset = hints->offset;
	arg.length = hints->count;
	arg.hints = &hints->hints;

	if (gpfs_ganesha(OPENHANDLE_FADVISE_BY_FD, &arg) == -1) {
		if (errno == EUNATCH)
			LogFatal(COMPONENT_FSAL, "GPFS Returned EUNATCH");
		hints->hints = 0;
		return fsalstat(posix2fsal_error(errno), 0);
	}

	return fsalstat(ERR_FSAL_NO_ERROR, 0);
}

/**
 *  @brief Close the file if it is still open.
 *
 *  @param obj_hdl FSAL object handle
 *  @return FSAL status
 *
 *  Yes, we ignor lock status.  Closing a file in POSIX
 *  releases all locks but that is state and cache inode's problem.
 */
fsal_status_t gpfs_close(struct fsal_obj_handle *obj_hdl)
{
	struct gpfs_fsal_obj_handle *myself =
		container_of(obj_hdl, struct gpfs_fsal_obj_handle, obj_handle);
	fsal_status_t status = {ERR_FSAL_NO_ERROR, 0};

	assert(obj_hdl->type == REGULAR_FILE);

	/* Take write lock on object to protect file descriptor.
	 */
	PTHREAD_RWLOCK_wrlock(&obj_hdl->obj_lock);

	if (myself->u.file.fd.fd >= 0 &&
	    myself->u.file.fd.openflags != FSAL_O_CLOSED) {
		status = fsal_internal_close(myself->u.file.fd.fd, NULL, 0);
		myself->u.file.fd.fd = -1;
		myself->u.file.fd.openflags = FSAL_O_CLOSED;
	} else {
		status = fsalstat(ERR_FSAL_NOT_OPENED, 0);
	}

	PTHREAD_RWLOCK_unlock(&obj_hdl->obj_lock);

	return status;
}

/**
 * @brief Manage closing a file when a state is no longer needed.
 *
 * When the upper layers are ready to dispense with a state, this method is
 * called to allow the FSAL to close any file descriptors or release any other
 * resources associated with the state. A call to free_state should be assumed
 * to follow soon.
 *
 * @param[in] obj_hdl    File on which to operate
 * @param[in] state      state_t to use for this operation
 *
 * @return FSAL status.
 */

fsal_status_t
gpfs_close2(struct fsal_obj_handle *obj_hdl, struct state_t *state)
{
	struct gpfs_fsal_obj_handle *myself;
	state_owner_t *state_owner = NULL;
	fsal_status_t status = {ERR_FSAL_NO_ERROR, 0};
	struct gpfs_fd *my_fd = &container_of(state, struct gpfs_state_fd,
					      state)->gpfs_fd;

	LogFullDebug(COMPONENT_FSAL, "state %p", state);

	myself  = container_of(obj_hdl,
			       struct gpfs_fsal_obj_handle,
			       obj_handle);

	if (state->state_type == STATE_TYPE_SHARE ||
	    state->state_type == STATE_TYPE_NLM_SHARE ||
	    state->state_type == STATE_TYPE_9P_FID) {
		/* This is a share state, we must update the share counters */

		/* This can block over an I/O operation. */
		PTHREAD_RWLOCK_wrlock(&obj_hdl->obj_lock);

		update_share_counters(&myself->u.file.share,
				      my_fd->openflags,
				      FSAL_O_CLOSED);

		PTHREAD_RWLOCK_unlock(&obj_hdl->obj_lock);
	}
	if (my_fd->fd >= 0) {
		LogFullDebug(COMPONENT_FSAL,
			     "state %p fd %d", state, my_fd->fd);
		state_owner = state->state_owner;

		/* Acquire state's fdlock to make sure no other thread
		 * is operating on the fd while we close it.
		 */
		PTHREAD_RWLOCK_wrlock(&my_fd->fdlock);
		status = fsal_internal_close(my_fd->fd, state_owner, 0);

		my_fd->fd = -1;
		my_fd->openflags = FSAL_O_CLOSED;
		PTHREAD_RWLOCK_unlock(&my_fd->fdlock);
	}
	if (FSAL_IS_ERROR(status)) {
		struct gpfs_file_handle *gfh = container_of(obj_hdl,
			struct gpfs_fsal_obj_handle, obj_handle)->handle;
		LogDebug(COMPONENT_FSAL, "Inode involved: %lu, error: %s",
			 get_handle2inode(gfh), msg_fsal_err(status.major));
	}
	return status;
}
<|MERGE_RESOLUTION|>--- conflicted
+++ resolved
@@ -457,11 +457,6 @@
 	 * If yes, then give error ERR_FSAL_SYMLINK.
 	 */
 	if (state != NULL &&
-<<<<<<< HEAD
-		attrs_out != NULL && attrs_out->type == SYMBOLIC_LINK) {
-		LogDebug(COMPONENT_FSAL, "Trying to open a SYMBOLIC_LINK");
-		status = fsalstat(ERR_FSAL_SYMLINK, 0);
-=======
 		attrs_out != NULL && attrs_out->type != REGULAR_FILE) {
 		LogDebug(COMPONENT_FSAL, "Trying to open a non-regular file");
 			if (attrs_out->type == DIRECTORY) {
@@ -471,7 +466,6 @@
 				/* Trying to open2 any other non-regular file */
 				status = fsalstat(ERR_FSAL_SYMLINK, 0);
 			}
->>>>>>> 1a58fcdd
 		goto fileerr;
 	}
 
