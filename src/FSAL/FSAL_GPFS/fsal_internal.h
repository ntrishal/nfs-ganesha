/*
 * vim:expandtab:shiftwidth=8:tabstop=8:
 *
 * Copyright CEA/DAM/DIF  (2008)
 * contributeur : Philippe DENIEL   philippe.deniel@cea.fr
 *                Thomas LEIBOVICI  thomas.leibovici@cea.fr
 *
 *
 * This program is free software; you can redistribute it and/or
 * modify it under the terms of the GNU Lesser General Public
 * License as published by the Free Software Foundation; either
 * version 3 of the License, or (at your option) any later version.
 *
 * This program is distributed in the hope that it will be useful,
 * but WITHOUT ANY WARRANTY; without even the implied warranty of
 * MERCHANTABILITY or FITNESS FOR A PARTICULAR PURPOSE.  See the GNU
 * Lesser General Public License for more details.
 *
 * You should have received a copy of the GNU Lesser General Public
 * License along with this library; if not, write to the Free Software
 * Foundation, Inc., 51 Franklin Street, Fifth Floor, Boston, MA  02110-1301  USA
 *
 * ---------------------------------------
 */

/**
 *
 * \file    fsal_internal.h
 * \version $Revision: 1.12 $
 * \brief   Extern definitions for variables that are
 *          defined in fsal_internal.c.
 * 
 */

#include  "fsal.h"
#include <sys/stat.h>

/* defined the set of attributes supported with POSIX */
#define GPFS_SUPPORTED_ATTRIBUTES (                                       \
          FSAL_ATTR_SUPPATTR | FSAL_ATTR_TYPE     | FSAL_ATTR_SIZE      | \
          FSAL_ATTR_FSID     |  FSAL_ATTR_FILEID  | \
          FSAL_ATTR_MODE     | FSAL_ATTR_NUMLINKS | FSAL_ATTR_OWNER     | \
          FSAL_ATTR_GROUP    | FSAL_ATTR_ATIME    | FSAL_ATTR_RAWDEV    | \
          FSAL_ATTR_CTIME    | FSAL_ATTR_MTIME    | FSAL_ATTR_SPACEUSED | \
          FSAL_ATTR_CHGTIME | FSAL_ATTR_ACL  )

/* the following variables must not be defined in fsal_internal.c */
#ifndef FSAL_INTERNAL_C

/* static filesystem info.
 * read access only.
 */
extern fsal_staticfsinfo_t global_fs_info;

/* export_context_t is not given to every function, but
 * most functions need to use the open-by-handle funcionality.
 */

#endif

/**
 *  This function initializes shared variables of the FSAL.
 */
fsal_status_t fsal_internal_init_global(fsal_init_info_t * fsal_info,
                                        fs_common_initinfo_t * fs_common_info,
                                        fs_specific_initinfo_t * fs_specific_info);

/**
 *  Increments the number of calls for a function.
 */
void fsal_increment_nbcall(int function_index, fsal_status_t status);

/**
 * Retrieves current thread statistics.
 */
void fsal_internal_getstats(fsal_statistics_t * output_stats);

/**
 *  Used to limit the number of simultaneous calls to Filesystem.
 */
void TakeTokenFSCall();
void ReleaseTokenFSCall();

/**
 * Gets a fd from a handle 
 */
fsal_status_t fsal_internal_handle2fd(fsal_op_context_t * p_context,
                                      fsal_handle_t * phandle, int *pfd, int oflags);

fsal_status_t fsal_internal_handle2fd_at(int dirfd,
                                         fsal_handle_t * phandle, int *pfd, int oflags);

fsal_status_t fsal_internal_get_handle_at(int dfd, fsal_name_t * p_fsalname,    /* IN */
                                          fsal_handle_t * p_handle /* OUT */ );
/**
 * Access a link by a file handle.
 */
fsal_status_t fsal_readlink_by_handle(fsal_op_context_t * p_context,
                                      fsal_handle_t * p_handle, char *__buf, int maxlen);

/**
 * Get the handle for a path (posix or fid path)
 */
fsal_status_t fsal_internal_get_handle(fsal_op_context_t * p_context,   /* IN */
                                       fsal_path_t * p_fsalpath,        /* IN */
                                       fsal_handle_t * p_handle /* OUT */ );

fsal_status_t fsal_internal_get_handle_at(int dfd, fsal_name_t * p_fsalname,    /* IN */
                                          fsal_handle_t * p_handle /* OUT */ );

fsal_status_t fsal_internal_fd2handle(int fd,   /* IN */
                                      fsal_handle_t * p_handle  /* OUT */
    );

fsal_status_t fsal_internal_link_at(int srcfd, int dfd, char *name);

/**
 *  test the access to a file from its POSIX attributes (struct stat) OR its FSAL attributes (fsal_attrib_list_t).
 *
 */
fsal_status_t fsal_internal_testAccess(fsal_op_context_t * p_context,   /* IN */
                                       fsal_accessflags_t access_type,  /* IN */
                                       struct stat *p_buffstat, /* IN, optional */
                                       fsal_attrib_list_t *
                                       p_object_attributes /* IN, optional */ );

fsal_status_t fsal_stat_by_handle(fsal_op_context_t * p_context,
                                  fsal_handle_t * p_handle, struct stat64 *buf);

fsal_status_t fsal_get_xstat_by_handle(fsal_op_context_t * p_context,
                                       fsal_handle_t * p_handle, gpfsfsal_xstat_t *p_buffxstat);

fsal_status_t fsal_set_xstat_by_handle(fsal_op_context_t * p_context,
                                       fsal_handle_t * p_handle, int attr_valid,
                                       int attr_changed, gpfsfsal_xstat_t *p_buffxstat);

fsal_status_t fsal_check_access_by_mode(fsal_op_context_t * p_context,   /* IN */
                                        fsal_accessflags_t access_type,  /* IN */
                                        struct stat64 *p_buffstat /* IN */);


/* All the call to FSAL to be wrapped */
fsal_status_t GPFSFSAL_access(fsal_handle_t * p_object_handle,        /* IN */
                             fsal_op_context_t * p_context,  /* IN */
                             fsal_accessflags_t access_type,    /* IN */
                             fsal_attrib_list_t * p_object_attributes /* [ IN/OUT ] */ );

fsal_status_t GPFSFSAL_getattrs(fsal_handle_t * p_filehandle, /* IN */
                               fsal_op_context_t * p_context,        /* IN */
                               fsal_attrib_list_t * p_object_attributes /* IN/OUT */ );

fsal_status_t GPFSFSAL_getattrs_descriptor(fsal_file_t * p_file_descriptor,     /* IN */
                                           fsal_handle_t * p_filehandle,        /* IN */
                                           fsal_op_context_t * p_context,       /* IN */
                                           fsal_attrib_list_t * p_object_attributes /* IN/OUT */ );

fsal_status_t GPFSFSAL_setattrs(fsal_handle_t * p_filehandle, /* IN */
                               fsal_op_context_t * p_context,        /* IN */
                               fsal_attrib_list_t * p_attrib_set,       /* IN */
                               fsal_attrib_list_t *
                               p_object_attributes /* [ IN/OUT ] */ );

fsal_status_t GPFSFSAL_BuildExportContext(fsal_export_context_t * p_export_context,   /* OUT */
                                         fsal_path_t * p_export_path,   /* IN */
                                         char *fs_specific_options /* IN */ );

fsal_status_t GPFSFSAL_CleanUpExportContext(fsal_export_context_t * p_export_context);

fsal_status_t GPFSFSAL_create(fsal_handle_t * p_parent_directory_handle,      /* IN */
                             fsal_name_t * p_filename,  /* IN */
                             fsal_op_context_t * p_context,  /* IN */
                             fsal_accessmode_t accessmode,      /* IN */
                             fsal_handle_t * p_object_handle,        /* OUT */
                             fsal_attrib_list_t * p_object_attributes /* [ IN/OUT ] */ );

fsal_status_t GPFSFSAL_mkdir(fsal_handle_t * p_parent_directory_handle,       /* IN */
                            fsal_name_t * p_dirname,    /* IN */
                            fsal_op_context_t * p_context,   /* IN */
                            fsal_accessmode_t accessmode,       /* IN */
                            fsal_handle_t * p_object_handle, /* OUT */
                            fsal_attrib_list_t * p_object_attributes /* [ IN/OUT ] */ );

fsal_status_t GPFSFSAL_link(fsal_handle_t * p_target_handle,  /* IN */
                           fsal_handle_t * p_dir_handle,     /* IN */
                           fsal_name_t * p_link_name,   /* IN */
                           fsal_op_context_t * p_context,    /* IN */
                           fsal_attrib_list_t * p_attributes /* [ IN/OUT ] */ );

fsal_status_t GPFSFSAL_mknode(fsal_handle_t * parentdir_handle,       /* IN */
                             fsal_name_t * p_node_name, /* IN */
                             fsal_op_context_t * p_context,  /* IN */
                             fsal_accessmode_t accessmode,      /* IN */
                             fsal_nodetype_t nodetype,  /* IN */
                             fsal_dev_t * dev,  /* IN */
                             fsal_handle_t * p_object_handle,        /* OUT (handle to the created node) */
                             fsal_attrib_list_t * node_attributes /* [ IN/OUT ] */ );

fsal_status_t GPFSFSAL_opendir(fsal_handle_t * p_dir_handle,  /* IN */
                              fsal_op_context_t * p_context, /* IN */
                              fsal_dir_t * p_dir_descriptor, /* OUT */
                              fsal_attrib_list_t * p_dir_attributes /* [ IN/OUT ] */ );

fsal_status_t GPFSFSAL_readdir(fsal_dir_t * p_dir_descriptor, /* IN */
                              fsal_cookie_t start_position,  /* IN */
                              fsal_attrib_mask_t get_attr_mask, /* IN */
                              fsal_mdsize_t buffersize, /* IN */
                              fsal_dirent_t * p_pdirent,        /* OUT */
                              fsal_cookie_t * p_end_position,        /* OUT */
                              fsal_count_t * p_nb_entries,      /* OUT */
                              fsal_boolean_t * p_end_of_dir /* OUT */ );

fsal_status_t GPFSFSAL_closedir(fsal_dir_t * p_dir_descriptor /* IN */ );

fsal_status_t GPFSFSAL_open_by_name(fsal_handle_t * dirhandle,        /* IN */
                                   fsal_name_t * filename,      /* IN */
                                   fsal_op_context_t * p_context,    /* IN */
                                   fsal_openflags_t openflags,  /* IN */
                                   fsal_file_t * file_descriptor,    /* OUT */
                                   fsal_attrib_list_t *
                                   file_attributes /* [ IN/OUT ] */ );

fsal_status_t GPFSFSAL_open(fsal_handle_t * p_filehandle,     /* IN */
                           fsal_op_context_t * p_context,    /* IN */
                           fsal_openflags_t openflags,  /* IN */
                           fsal_file_t * p_file_descriptor,  /* OUT */
                           fsal_attrib_list_t * p_file_attributes /* [ IN/OUT ] */ );

fsal_status_t GPFSFSAL_read(fsal_file_t * p_file_descriptor,  /* IN */
                           fsal_seek_t * p_seek_descriptor,     /* [IN] */
                           fsal_size_t buffer_size,     /* IN */
                           caddr_t buffer,      /* OUT */
                           fsal_size_t * p_read_amount, /* OUT */
                           fsal_boolean_t * p_end_of_file /* OUT */ );

fsal_status_t GPFSFSAL_write(fsal_file_t * p_file_descriptor, /* IN */
                            fsal_seek_t * p_seek_descriptor,    /* IN */
                            fsal_size_t buffer_size,    /* IN */
                            caddr_t buffer,     /* IN */
                            fsal_size_t * p_write_amount /* OUT */ );

fsal_status_t GPFSFSAL_close(fsal_file_t * p_file_descriptor /* IN */ );

fsal_status_t GPFSFSAL_open_by_fileid(fsal_handle_t * filehandle,     /* IN */
                                     fsal_u64_t fileid, /* IN */
                                     fsal_op_context_t * p_context,  /* IN */
                                     fsal_openflags_t openflags,        /* IN */
                                     fsal_file_t * file_descriptor,  /* OUT */
                                     fsal_attrib_list_t *
                                     file_attributes /* [ IN/OUT ] */ );

fsal_status_t GPFSFSAL_close_by_fileid(fsal_file_t * file_descriptor /* IN */ ,
                                      fsal_u64_t fileid);

fsal_status_t GPFSFSAL_static_fsinfo(fsal_handle_t * p_filehandle,    /* IN */
                                    fsal_op_context_t * p_context,   /* IN */
                                    fsal_staticfsinfo_t * p_staticinfo /* OUT */ );

fsal_status_t GPFSFSAL_dynamic_fsinfo(fsal_handle_t * p_filehandle,   /* IN */
                                     fsal_op_context_t * p_context,  /* IN */
                                     fsal_dynamicfsinfo_t * p_dynamicinfo /* OUT */ );

fsal_status_t GPFSFSAL_Init(fsal_parameter_t * init_info /* IN */ );

fsal_status_t GPFSFSAL_terminate();

fsal_status_t GPFSFSAL_test_access(fsal_op_context_t * p_context,     /* IN */
                                  fsal_accessflags_t access_type,       /* IN */
                                  fsal_attrib_list_t * p_object_attributes /* IN */ );

fsal_status_t GPFSFSAL_setattr_access(fsal_op_context_t * p_context,  /* IN */
                                     fsal_attrib_list_t * candidate_attributes, /* IN */
                                     fsal_attrib_list_t * object_attributes /* IN */ );

fsal_status_t GPFSFSAL_rename_access(fsal_op_context_t * pcontext,    /* IN */
                                    fsal_attrib_list_t * pattrsrc,      /* IN */
                                    fsal_attrib_list_t * pattrdest) /* IN */ ;

fsal_status_t GPFSFSAL_create_access(fsal_op_context_t * pcontext,    /* IN */
                                    fsal_attrib_list_t * pattr) /* IN */ ;

fsal_status_t GPFSFSAL_unlink_access(fsal_op_context_t * pcontext,    /* IN */
                                    fsal_attrib_list_t * pattr) /* IN */ ;

fsal_status_t GPFSFSAL_link_access(fsal_op_context_t * pcontext,      /* IN */
                                  fsal_attrib_list_t * pattr) /* IN */ ;

fsal_status_t GPFSFSAL_merge_attrs(fsal_attrib_list_t * pinit_attr,
                                  fsal_attrib_list_t * pnew_attr,
                                  fsal_attrib_list_t * presult_attr);

fsal_status_t GPFSFSAL_lookup(fsal_handle_t * p_parent_directory_handle,      /* IN */
                             fsal_name_t * p_filename,  /* IN */
                             fsal_op_context_t * p_context,  /* IN */
                             fsal_handle_t * p_object_handle,        /* OUT */
                             fsal_attrib_list_t * p_object_attributes /* [ IN/OUT ] */ );

fsal_status_t GPFSFSAL_lookupPath(fsal_path_t * p_path,  /* IN */
                                 fsal_op_context_t * p_context,      /* IN */
                                 fsal_handle_t * object_handle,      /* OUT */
                                 fsal_attrib_list_t *
                                 p_object_attributes /* [ IN/OUT ] */ );

fsal_status_t GPFSFSAL_lookupJunction(fsal_handle_t * p_junction_handle,      /* IN */
                                     fsal_op_context_t * p_context,  /* IN */
                                     fsal_handle_t * p_fsoot_handle, /* OUT */
                                     fsal_attrib_list_t *
                                     p_fsroot_attributes /* [ IN/OUT ] */ );

<<<<<<< HEAD
fsal_status_t GPFSFSAL_lock_op( gpfsfsal_file_t       * p_file_descriptor,   /* IN */
                                gpfsfsal_handle_t     * p_filehandle,        /* IN */
                                fsal_op_context_t     * p_context,           /* IN */
                                void                  * p_owner,             /* IN */
                                fsal_lock_op_t          lock_op,             /* IN */
                                fsal_lock_param_t       request_lock,        /* IN */
                                fsal_lock_param_t     * conflicting_lock     /* OUT */ );

fsal_status_t GPFSFSAL_lock(gpfsfsal_file_t * obj_handle,
                           gpfsfsal_lockdesc_t * ldesc, fsal_boolean_t blocking);
=======
fsal_status_t GPFSFSAL_lock(fsal_file_t * obj_handle,
                           fsal_lockdesc_t * ldesc, fsal_boolean_t blocking);
>>>>>>> 862cd77b

fsal_status_t GPFSFSAL_changelock(fsal_lockdesc_t * lock_descriptor,  /* IN / OUT */
                                 fsal_lockparam_t * lock_info /* IN */ );

fsal_status_t GPFSFSAL_unlock(fsal_file_t * obj_handle, fsal_lockdesc_t * ldesc);

fsal_status_t GPFSFSAL_getlock(fsal_file_t * obj_handle, fsal_lockdesc_t * ldesc);

fsal_status_t GPFSFSAL_CleanObjectResources(fsal_handle_t * in_fsal_handle);

fsal_status_t GPFSFSAL_set_quota(fsal_path_t * pfsal_path,       /* IN */
                                int quota_type, /* IN */
                                fsal_uid_t fsal_uid,    /* IN */
                                fsal_quota_t * pquota,  /* IN */
                                fsal_quota_t * presquota);      /* OUT */

fsal_status_t GPFSFSAL_get_quota(fsal_path_t * pfsal_path,       /* IN */
                                int quota_type, /* IN */
                                fsal_uid_t fsal_uid,    /* IN */
                                fsal_quota_t * pquota); /* OUT */

fsal_status_t GPFSFSAL_rcp(fsal_handle_t * filehandle,        /* IN */
                          fsal_op_context_t * p_context,     /* IN */
                          fsal_path_t * p_local_path,   /* IN */
                          fsal_rcpflag_t transfer_opt /* IN */ );

fsal_status_t GPFSFSAL_rcp_by_fileid(fsal_handle_t * filehandle,      /* IN */
                                    fsal_u64_t fileid,  /* IN */
                                    fsal_op_context_t * p_context,   /* IN */
                                    fsal_path_t * p_local_path, /* IN */
                                    fsal_rcpflag_t transfer_opt /* IN */ );

fsal_status_t GPFSFSAL_rename(fsal_handle_t * p_old_parentdir_handle, /* IN */
                             fsal_name_t * p_old_name,  /* IN */
                             fsal_handle_t * p_new_parentdir_handle, /* IN */
                             fsal_name_t * p_new_name,  /* IN */
                             fsal_op_context_t * p_context,  /* IN */
                             fsal_attrib_list_t * p_src_dir_attributes, /* [ IN/OUT ] */
                             fsal_attrib_list_t * p_tgt_dir_attributes /* [ IN/OUT ] */ );

void GPFSFSAL_get_stats(fsal_statistics_t * stats,       /* OUT */
                       fsal_boolean_t reset /* IN */ );

fsal_status_t GPFSFSAL_readlink(fsal_handle_t * p_linkhandle, /* IN */
                               fsal_op_context_t * p_context,        /* IN */
                               fsal_path_t * p_link_content,    /* OUT */
                               fsal_attrib_list_t * p_link_attributes /* [ IN/OUT ] */ );

fsal_status_t GPFSFSAL_symlink(fsal_handle_t * p_parent_directory_handle,     /* IN */
                              fsal_name_t * p_linkname, /* IN */
                              fsal_path_t * p_linkcontent,      /* IN */
                              fsal_op_context_t * p_context, /* IN */
                              fsal_accessmode_t accessmode,     /* IN (ignored) */
                              fsal_handle_t * p_link_handle, /* OUT */
                              fsal_attrib_list_t * p_link_attributes /* [ IN/OUT ] */ );

int GPFSFSAL_handlecmp(fsal_handle_t * handle1, fsal_handle_t * handle2,
                      fsal_status_t * status);

unsigned int GPFSFSAL_Handle_to_HashIndex(fsal_handle_t * p_handle,
                                         unsigned int cookie,
                                         unsigned int alphabet_len,
                                         unsigned int index_size);

unsigned int GPFSFSAL_Handle_to_RBTIndex(fsal_handle_t * p_handle, unsigned int cookie);

fsal_status_t GPFSFSAL_DigestHandle(fsal_export_context_t * p_expcontext,     /* IN */
                                   fsal_digesttype_t output_type,       /* IN */
                                   fsal_handle_t * p_in_fsal_handle, /* IN */
                                   caddr_t out_buff /* OUT */ );

fsal_status_t GPFSFSAL_ExpandHandle(fsal_export_context_t * p_expcontext,     /* IN */
                                   fsal_digesttype_t in_type,   /* IN */
                                   caddr_t in_buff,     /* IN */
                                   fsal_handle_t * p_out_fsal_handle /* OUT */ );

fsal_status_t GPFSFSAL_SetDefault_FSAL_parameter(fsal_parameter_t * out_parameter);

fsal_status_t GPFSFSAL_SetDefault_FS_common_parameter(fsal_parameter_t * out_parameter);

fsal_status_t GPFSFSAL_SetDefault_FS_specific_parameter(fsal_parameter_t * out_parameter);

fsal_status_t GPFSFSAL_load_FSAL_parameter_from_conf(config_file_t in_config,
                                                    fsal_parameter_t * out_parameter);

fsal_status_t GPFSFSAL_load_FS_common_parameter_from_conf(config_file_t in_config,
                                                         fsal_parameter_t *
                                                         out_parameter);

fsal_status_t GPFSFSAL_load_FS_specific_parameter_from_conf(config_file_t in_config,
                                                           fsal_parameter_t *
                                                           out_parameter);

fsal_status_t GPFSFSAL_truncate(fsal_handle_t * p_filehandle, /* IN */
                               fsal_op_context_t * p_context,        /* IN */
                               fsal_size_t length,      /* IN */
                               fsal_file_t * file_descriptor,        /* Unused in this FSAL */
                               fsal_attrib_list_t *
                               p_object_attributes /* [ IN/OUT ] */ );

fsal_status_t GPFSFSAL_unlink(fsal_handle_t * p_parent_directory_handle,      /* IN */
                             fsal_name_t * p_object_name,       /* IN */
                             fsal_op_context_t * p_context,  /* IN */
                             fsal_attrib_list_t *
                             p_parent_directory_attributes /* [IN/OUT ] */ );

char *GPFSFSAL_GetFSName();

fsal_status_t GPFSFSAL_GetXAttrAttrs(fsal_handle_t * p_objecthandle,  /* IN */
                                    fsal_op_context_t * p_context,   /* IN */
                                    unsigned int xattr_id,      /* IN */
                                    fsal_attrib_list_t * p_attrs);

fsal_status_t GPFSFSAL_ListXAttrs(fsal_handle_t * p_objecthandle,     /* IN */
                                 unsigned int cookie,   /* IN */
                                 fsal_op_context_t * p_context,      /* IN */
                                 fsal_xattrent_t * xattrs_tab,  /* IN/OUT */
                                 unsigned int xattrs_tabsize,   /* IN */
                                 unsigned int *p_nb_returned,   /* OUT */
                                 int *end_of_list /* OUT */ );

fsal_status_t GPFSFSAL_GetXAttrValueById(fsal_handle_t * p_objecthandle,      /* IN */
                                        unsigned int xattr_id,  /* IN */
                                        fsal_op_context_t * p_context,       /* IN */
                                        caddr_t buffer_addr,    /* IN/OUT */
                                        size_t buffer_size,     /* IN */
                                        size_t * p_output_size /* OUT */ );

fsal_status_t GPFSFSAL_GetXAttrIdByName(fsal_handle_t * p_objecthandle,       /* IN */
                                       const fsal_name_t * xattr_name,  /* IN */
                                       fsal_op_context_t * p_context,        /* IN */
                                       unsigned int *pxattr_id /* OUT */ );

fsal_status_t GPFSFSAL_GetXAttrValueByName(fsal_handle_t * p_objecthandle,    /* IN */
                                          const fsal_name_t * xattr_name,       /* IN */
                                          fsal_op_context_t * p_context,     /* IN */
                                          caddr_t buffer_addr,  /* IN/OUT */
                                          size_t buffer_size,   /* IN */
                                          size_t * p_output_size /* OUT */ );

fsal_status_t GPFSFSAL_SetXAttrValue(fsal_handle_t * p_objecthandle,  /* IN */
                                    const fsal_name_t * xattr_name,     /* IN */
                                    fsal_op_context_t * p_context,   /* IN */
                                    caddr_t buffer_addr,        /* IN */
                                    size_t buffer_size, /* IN */
                                    int create /* IN */ );

fsal_status_t GPFSFSAL_SetXAttrValueById(fsal_handle_t * p_objecthandle,      /* IN */
                                        unsigned int xattr_id,  /* IN */
                                        fsal_op_context_t * p_context,       /* IN */
                                        caddr_t buffer_addr,    /* IN */
                                        size_t buffer_size /* IN */ );

fsal_status_t GPFSFSAL_RemoveXAttrById(fsal_handle_t * p_objecthandle,        /* IN */
                                      fsal_op_context_t * p_context, /* IN */
                                      unsigned int xattr_id) /* IN */ ;

fsal_status_t GPFSFSAL_RemoveXAttrByName(fsal_handle_t * p_objecthandle,      /* IN */
                                        fsal_op_context_t * p_context,       /* IN */
                                        const fsal_name_t * xattr_name) /* IN */ ;

unsigned int GPFSFSAL_GetFileno(fsal_file_t * pfile);

fsal_status_t GPFSFSAL_getextattrs(fsal_handle_t * p_filehandle, /* IN */
                                   fsal_op_context_t * p_context,        /* IN */
                                   fsal_extattrib_list_t * p_object_attributes /* OUT */) ;

fsal_status_t GPFSFSAL_sync(fsal_file_t * p_file_descriptor /* IN */);<|MERGE_RESOLUTION|>--- conflicted
+++ resolved
@@ -306,7 +306,6 @@
                                      fsal_attrib_list_t *
                                      p_fsroot_attributes /* [ IN/OUT ] */ );
 
-<<<<<<< HEAD
 fsal_status_t GPFSFSAL_lock_op( gpfsfsal_file_t       * p_file_descriptor,   /* IN */
                                 gpfsfsal_handle_t     * p_filehandle,        /* IN */
                                 fsal_op_context_t     * p_context,           /* IN */
@@ -315,12 +314,8 @@
                                 fsal_lock_param_t       request_lock,        /* IN */
                                 fsal_lock_param_t     * conflicting_lock     /* OUT */ );
 
-fsal_status_t GPFSFSAL_lock(gpfsfsal_file_t * obj_handle,
-                           gpfsfsal_lockdesc_t * ldesc, fsal_boolean_t blocking);
-=======
 fsal_status_t GPFSFSAL_lock(fsal_file_t * obj_handle,
                            fsal_lockdesc_t * ldesc, fsal_boolean_t blocking);
->>>>>>> 862cd77b
 
 fsal_status_t GPFSFSAL_changelock(fsal_lockdesc_t * lock_descriptor,  /* IN / OUT */
                                  fsal_lockparam_t * lock_info /* IN */ );
