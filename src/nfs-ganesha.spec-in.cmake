--- conflicted
+++ resolved
@@ -161,14 +161,8 @@
 Requires(post): psmisc
 Requires(pre): /usr/sbin/useradd
 
-<<<<<<< HEAD
-Obsoletes: nfs-ganesha
-Provides:  nfs-ganesha = %{version}-%{release}
-Conflicts: nfs-ganesha
-=======
 Obsoletes: nfs-ganesha <= 2.5.3-ibm022.00
 Provides:  nfs-ganesha = %{version}-%{release}
->>>>>>> 82512d16
 
 # Use CMake variables
 
@@ -230,14 +224,8 @@
 BuildRequires:  python2-devel
 Requires: gpfs.nfs-ganesha = %{version}-%{release}, python2
 %endif
-<<<<<<< HEAD
-Obsoletes: nfs-ganesha-utils
-Provides:  nfs-ganesha-utils
-Conflicts: nfs-ganesha-utils
-=======
 Obsoletes: nfs-ganesha-utils <= 2.5.3-ibm022.00
 Provides:  nfs-ganesha-utils
->>>>>>> 82512d16
 
 %description utils
 This package contains utility scripts for managing the NFS-GANESHA server
@@ -289,14 +277,8 @@
 Group: Applications/System
 Requires: gpfs.nfs-ganesha = %{version}-%{release}
 
-<<<<<<< HEAD
-Obsoletes: nfs-ganesha-gpfs
-Provides:  nfs-ganesha-gpfs
-Conflicts: nfs-ganesha-gpfs
-=======
 Obsoletes: nfs-ganesha-gpfs <= 2.5.3-ibm022.00
 Provides:  nfs-ganesha-gpfs
->>>>>>> 82512d16
 
 %description gpfs
 This package contains a FSAL shared object to
