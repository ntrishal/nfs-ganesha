--- conflicted
+++ resolved
@@ -56,8 +56,5 @@
 				struct config_error_type *err_type);
 
 bool mdcache_lru_fds_available(void);
-<<<<<<< HEAD
-=======
 void init_fds_limit(void);
->>>>>>> fddb03b1
 #endif /* MDCACHE_H */