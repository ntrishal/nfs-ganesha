--- conflicted
+++ resolved
@@ -48,17 +48,6 @@
 #endif
 #endif
 
-<<<<<<< HEAD
-#ifndef CACHE_LINE_SIZE
-#if defined(__PPC64__)
-#define CACHE_LINE_SIZE 128
-#else /* __x86_64__, __i386__ and others */
-#define CACHE_LINE_SIZE 64
-#endif
-#endif
-
-#define CACHE_PAD(_n) char __pad ## _n [CACHE_LINE_SIZE]
-=======
 #if defined(__PPC64__)
 #define GSH_CACHE_LINE_SIZE 128
 #else /* __x86_64__, __i386__ and others */
@@ -66,6 +55,5 @@
 #endif
 #define GSH_CACHE_PAD(_n) char __pad ## _n[GSH_CACHE_LINE_SIZE]
 
->>>>>>> ffce21d2
 
 #endif				/* _GSH_INTRINSIC_H */